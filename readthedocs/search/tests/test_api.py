--- conflicted
+++ resolved
@@ -611,7 +611,6 @@
         assert results[0]['path'] == '/en/latest/index.html'
         assert results[1]['path'] == '/en/latest/guides/index.html'
 
-<<<<<<< HEAD
     def test_search_page_views(self, api_client):
         project = Project.objects.get(slug='docs')
         version = project.versions.all().first()
@@ -732,32 +731,17 @@
             view_count=0,
         )
 
-=======
-    def test_search_ignore(self, api_client):
-        project = Project.objects.get(slug='docs')
-        version = project.versions.all().first()
-
-        page_index = HTMLFile.objects.get(path='index.html')
-        page_guides = HTMLFile.objects.get(path='guides/index.html')
-
->>>>>>> 57273b8b
         search_params = {
             'project': project.slug,
             'version': version.slug,
             'q': '"content from"',
         }
 
-<<<<<<< HEAD
         # Query with the default ranking and 0 page views.
         assert page_index.rank == 0
         assert page_guides.rank == 0
         assert page_view_index.view_count == 0
         assert page_view_guides.view_count == 0
-=======
-        # Query with files not ignored.
-        assert page_index.ignore is None
-        assert page_guides.ignore is None
->>>>>>> 57273b8b
 
         resp = self.get_search(api_client, search_params)
         assert resp.status_code == 200
@@ -767,7 +751,6 @@
         assert results[0]['path'] == '/en/latest/index.html'
         assert results[1]['path'] == '/en/latest/guides/index.html'
 
-<<<<<<< HEAD
         # Query with a higher rank over guides/index.html,
         # and more page views on index.html.
         # Ranking has more priority than page views.
@@ -800,20 +783,11 @@
         page_view_index.save()
         page_view_guides.view_count = 800
         page_view_guides.save()
-=======
-        # Query with guides/index.html ignored.
-        page_guides.ignore = True
-        page_guides.save()
-
-        remove_indexed_files(HTMLFile, project.slug, version.slug)
-        index_new_files(HTMLFile, version, page_index.build)
->>>>>>> 57273b8b
-
-        resp = self.get_search(api_client, search_params)
-        assert resp.status_code == 200
-
-        results = resp.data['results']
-<<<<<<< HEAD
+
+        resp = self.get_search(api_client, search_params)
+        assert resp.status_code == 200
+
+        results = resp.data['results']
         assert len(results) == 2
         assert results[0]['path'] == '/en/latest/guides/index.html'
         assert results[1]['path'] == '/en/latest/index.html'
@@ -847,7 +821,51 @@
         page_index.rank = 2
         page_index.save()
         PageDocument().update(page_index)
-=======
+
+        resp = self.get_search(api_client, search_params)
+        assert resp.status_code == 200
+
+        results = resp.data['results']
+        assert len(results) == 2
+        assert results[0]['path'] == '/en/latest/index.html'
+        assert results[1]['path'] == '/en/latest/guides/index.html'
+
+    def test_search_ignore(self, api_client):
+        project = Project.objects.get(slug='docs')
+        version = project.versions.all().first()
+
+        page_index = HTMLFile.objects.get(path='index.html')
+        page_guides = HTMLFile.objects.get(path='guides/index.html')
+
+        search_params = {
+            'project': project.slug,
+            'version': version.slug,
+            'q': '"content from"',
+        }
+
+        # Query with files not ignored.
+        assert page_index.ignore is None
+        assert page_guides.ignore is None
+
+        resp = self.get_search(api_client, search_params)
+        assert resp.status_code == 200
+
+        results = resp.data['results']
+        assert len(results) == 2
+        assert results[0]['path'] == '/en/latest/index.html'
+        assert results[1]['path'] == '/en/latest/guides/index.html'
+
+        # Query with guides/index.html ignored.
+        page_guides.ignore = True
+        page_guides.save()
+
+        remove_indexed_files(HTMLFile, project.slug, version.slug)
+        index_new_files(HTMLFile, version, page_index.build)
+
+        resp = self.get_search(api_client, search_params)
+        assert resp.status_code == 200
+
+        results = resp.data['results']
         assert len(results) == 1
         assert results[0]['path'] == '/en/latest/index.html'
 
@@ -857,19 +875,12 @@
 
         remove_indexed_files(HTMLFile, project.slug, version.slug)
         index_new_files(HTMLFile, version, page_index.build)
->>>>>>> 57273b8b
-
-        resp = self.get_search(api_client, search_params)
-        assert resp.status_code == 200
-
-        results = resp.data['results']
-<<<<<<< HEAD
-        assert len(results) == 2
-        assert results[0]['path'] == '/en/latest/index.html'
-        assert results[1]['path'] == '/en/latest/guides/index.html'
-=======
+
+        resp = self.get_search(api_client, search_params)
+        assert resp.status_code == 200
+
+        results = resp.data['results']
         assert len(results) == 0
->>>>>>> 57273b8b
 
 
 class TestDocumentSearch(BaseTestDocumentSearch):
