{% load i18n %}

<!DOCTYPE html>
<html lang="en">

<head>

  <!-- meta -->
  <meta http-equiv="Content-Type" content="text/html; charset=utf-8">
  <link rel="icon" type="image/png" href="{{ MEDIA_URL }}images/favicon.png">

  <!-- title -->
  <title>{% block title %}{% endblock %} | {% trans "Read the Docs" %}</title>

  <!-- css -->
  <link rel="stylesheet" href="{{ MEDIA_URL }}css/core.css">
  {% block extra_links %}{% endblock %}

  <!-- js -->

    <!-- jquery -->
    <script type="text/javascript" src="http://ajax.googleapis.com/ajax/libs/jquery/1.4/jquery.min.js"></script>
    <script type="text/javascript" src="http://ajax.googleapis.com/ajax/libs/jqueryui/1.8.4/jquery-ui.min.js"></script>

    <!-- typekit -->
    <script type="text/javascript" src="http://use.typekit.com/xgl8ypn.js"></script>
    <script type="text/javascript">try{Typekit.load();}catch(e){}</script>


    <script type="text/javascript" src="{{ MEDIA_URL }}javascript/rtd.js"></script>

    {% block extra_scripts %}{% endblock %}

</head>

<body class="{% block body_class %}{% endblock %}">

    {% block header-wrapper %}{% include "core/header.html" %}{% endblock %}

    {% block dashboard_bar %}{% endblock %}

    {% block project_editing %}{% endblock %}

    <!-- BEGIN content-->
    <div id="content">
      <div class="wrapper">

        {% if request.GET.docs_not_built %}
          <div class="notification">
            <p>{% trans "You docs are currently being built.  It may take a moment for them to appear." %}</p>
            <p>{% trans "Read the Docs thanks you for your continued patience." %}</p>
          </div>
        {% endif %}

        {% block content-header %}
        {% endblock %}

        {% block content %}
        {% endblock %}

      </div>
    </div>
    <!-- END content-->

    <!-- BEGIN footer-->
    <div id="footer">
      <div class="wrapper">

        <hr>

        {% block footer-content %}
<<<<<<< HEAD
        <p>2010.  {% trans "Created by" %} <a href="http://ericholscher.com/">Eric Holscher</a>, <a href="http://charlesleifer.com/">Charles Leifer</a>, {% trans "and" %} <a href="http://bobbygrace.info/">Bobby Grace</a> {% trans "for the" %} 2010 <a href="http://djangodash.com/">Django Dash</a>. 

        <a href="http://github.com/rtfd/readthedocs.org">Github</a> | <a href="http://read-the-docs.readthedocs.org">Docs</a>. {% trans "Sponsored by" %} <a href="http://revsys.com">RevSys</a>, <a href="http://www.python.org/psf/">The Python Software Foundation</a>, {% trans "and" %} <a href="http://blog.mozilla.com/webdev/">Mozilla Web Dev</a>.</p> 
=======
        <p>2010.  Created by <a href="http://ericholscher.com/">Eric Holscher</a>, <a href="http://charlesleifer.com/">Charles Leifer</a>, and <a href="http://bobbygrace.info/">Bobby Grace</a> for the 2010 <a href="http://djangodash.com/">Django Dash</a>.

        <a href="http://github.com/rtfd/readthedocs.org">Github</a> | <a href="http://read-the-docs.readthedocs.org">Docs</a>. Sponsored by <a href="http://revsys.com">RevSys</a>, <a href="http://www.python.org/psf/">The Python Software Foundation</a>, and <a href="http://blog.mozilla.com/webdev/">Mozilla Web Dev</a>.</p>
>>>>>>> 20f5838b
        {% endblock %}

      </div>
    </div>
    <!-- END footer-->

</body>

<!-- BEGIN google analytics -->
<script type="text/javascript">

  var _gaq = _gaq || [];
  _gaq.push(['_setAccount', 'UA-17997319-1']);
  _gaq.push(['_trackPageview']);

  (function() {
    var ga = document.createElement('script'); ga.type = 'text/javascript'; ga.async = true;
    ga.src = ('https:' == document.location.protocol ? 'https://ssl' : 'http://www') + '.google-analytics.com/ga.js';
    var s = document.getElementsByTagName('script')[0]; s.parentNode.insertBefore(ga, s);
  })();

  $('.rtfd-header-search input:text').autocomplete({
    source: '{% url search_autocomplete %}',
    minLength: 2,
    open: function(event, ui) {
      ac_top = $('.ui-autocomplete').css('top');
      $('.ui-autocomplete').css({'width': '233px', 'top': ac_top + 10 });
    }
  });

  {% block footerjs %}{% endblock %}

</script>
<!-- END google analytics -->

</html><|MERGE_RESOLUTION|>--- conflicted
+++ resolved
@@ -69,15 +69,9 @@
         <hr>
 
         {% block footer-content %}
-<<<<<<< HEAD
         <p>2010.  {% trans "Created by" %} <a href="http://ericholscher.com/">Eric Holscher</a>, <a href="http://charlesleifer.com/">Charles Leifer</a>, {% trans "and" %} <a href="http://bobbygrace.info/">Bobby Grace</a> {% trans "for the" %} 2010 <a href="http://djangodash.com/">Django Dash</a>. 
 
         <a href="http://github.com/rtfd/readthedocs.org">Github</a> | <a href="http://read-the-docs.readthedocs.org">Docs</a>. {% trans "Sponsored by" %} <a href="http://revsys.com">RevSys</a>, <a href="http://www.python.org/psf/">The Python Software Foundation</a>, {% trans "and" %} <a href="http://blog.mozilla.com/webdev/">Mozilla Web Dev</a>.</p> 
-=======
-        <p>2010.  Created by <a href="http://ericholscher.com/">Eric Holscher</a>, <a href="http://charlesleifer.com/">Charles Leifer</a>, and <a href="http://bobbygrace.info/">Bobby Grace</a> for the 2010 <a href="http://djangodash.com/">Django Dash</a>.
-
-        <a href="http://github.com/rtfd/readthedocs.org">Github</a> | <a href="http://read-the-docs.readthedocs.org">Docs</a>. Sponsored by <a href="http://revsys.com">RevSys</a>, <a href="http://www.python.org/psf/">The Python Software Foundation</a>, and <a href="http://blog.mozilla.com/webdev/">Mozilla Web Dev</a>.</p>
->>>>>>> 20f5838b
         {% endblock %}
 
       </div>
