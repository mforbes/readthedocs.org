{% load i18n %}
{% load core_tags %}
{% load privacy_tags %}
{% load gravatar %}

<!-- BEGIN project bar -->
<div id="project_bar" class="project-bar">
  <div class="wrapper">

    {% if project.has_good_build %}
      <div class="project-view-docs">
        <a href="{{ project.get_docs_url }}">{% trans "View Docs" %}</a>
      </div>
    {% endif %}

    <div class="project-title">
      <h1>
        <span class="project-breadcrumb quiet">
          {% block project-breadcrumb %}
            <a href="{% url "projects_dashboard" %}">{% trans "Projects" %}</a>&nbsp;&gt;
          {% endblock %}
        </span>
        <a href="{{ project.get_absolute_url }}">{{ project }}</a>
      </h1>
    </div>

    <div class="options">

    {% if project.skip %}
      <p class="build-failure">
            Your project is currently disabled for abuse of the system. 
            Please make sure it isn't using unreasonable amounts of resources of triggering lots of builds in a short amount of time.
            Please <a href="https://github.com/rtfd/readthedocs.org/issues">file a ticket</a> to get your project re-enabled.
      </p>
      <br>
    {% endif %}
      <ul>
        <li class="{{ overview_active }}"><a href="{{ project.get_absolute_url }}">{% trans "Overview" %}</a></li>

        <li class="{{ downloads_active }}"><a href="{% url "project_downloads" project.slug %}" rel="nofollow,noindex">{% trans "Downloads" %}</a></li>

        <li class="{{ search_active }}"><a href="{% url "elastic_project_search" project.slug %}" rel="nofollow,noindex">{% trans "Search" %}</a></li>

        <li class="{{ builds_active }}"><a href="{{ project.get_builds_url }}">{% trans "Builds" %}</a></li>

        <li class="{{ versions_active }}"><a href="{% url "project_version_list" project.slug %}">{% trans "Versions" %}</a></li>

        {% if request.user|is_admin:project %}
<<<<<<< HEAD
          <li class="{{ comments_active }}"><a href="{% url "projects_comments_moderation" project.slug %}">{% trans "Comments" %}</a></li>
          <li class="{{ edit_active }}"><a href="{% url "projects_edit" project.slug %}"><i class="gear"></i>{% trans "Admin" %}</a></li>
=======
          <li class="{{ edit_active }} project-admin"><a href="{% url "projects_edit" project.slug %}"><i class="gear"></i>{% trans "Admin" %}</a></li>
>>>>>>> 1bbaf292
        {% endif %}
      </ul>
    </div>


  </div>
</div>
<!-- END project bar --><|MERGE_RESOLUTION|>--- conflicted
+++ resolved
@@ -46,12 +46,8 @@
         <li class="{{ versions_active }}"><a href="{% url "project_version_list" project.slug %}">{% trans "Versions" %}</a></li>
 
         {% if request.user|is_admin:project %}
-<<<<<<< HEAD
           <li class="{{ comments_active }}"><a href="{% url "projects_comments_moderation" project.slug %}">{% trans "Comments" %}</a></li>
-          <li class="{{ edit_active }}"><a href="{% url "projects_edit" project.slug %}"><i class="gear"></i>{% trans "Admin" %}</a></li>
-=======
           <li class="{{ edit_active }} project-admin"><a href="{% url "projects_edit" project.slug %}"><i class="gear"></i>{% trans "Admin" %}</a></li>
->>>>>>> 1bbaf292
         {% endif %}
       </ul>
     </div>
