<<<<<<< HEAD
"""OAuth utility functions."""

=======
# -*- coding: utf-8 -*-

"""OAuth utility functions."""

>>>>>>> 17d16b5d
import logging
from datetime import datetime

from allauth.socialaccount.models import SocialAccount
from allauth.socialaccount.providers import registry
from django.conf import settings
from django.utils import timezone
from oauthlib.oauth2.rfc6749.errors import InvalidClientIdError
from requests.exceptions import RequestException
from requests_oauthlib import OAuth2Session


log = logging.getLogger(__name__)


<<<<<<< HEAD
class SyncServiceError(Exception):

    """Error raised when a service failed to sync."""

    pass


class Service(object):
=======
class Service:
>>>>>>> 17d16b5d

    """
    Service mapping for local accounts.

    :param user: User to use in token lookup and session creation
    :param account: :py:class:`SocialAccount` instance for user
    """

    adapter = None
    url_pattern = None

    default_user_avatar_url = settings.OAUTH_AVATAR_USER_DEFAULT_URL
    default_org_avatar_url = settings.OAUTH_AVATAR_ORG_DEFAULT_URL

    def __init__(self, user, account):
        self.session = None
        self.user = user
        self.account = account

    @classmethod
    def for_user(cls, user):
        """Return list of instances if user has an account for the provider."""
        try:
            accounts = SocialAccount.objects.filter(
                user=user,
                provider=cls.adapter.provider_id,
            )
            return [cls(user=user, account=account) for account in accounts]
        except SocialAccount.DoesNotExist:
            return []

    def get_adapter(self):
        return self.adapter

    @property
    def provider_id(self):
        return self.get_adapter().provider_id

    @property
    def provider_name(self):
        return registry.by_id(self.provider_id).name

    def get_session(self):
        if self.session is None:
            self.create_session()
        return self.session

    def create_session(self):
        """
        Create OAuth session for user.

        This configures the OAuth session based on the :py:class:`SocialToken`
        attributes. If there is an ``expires_at``, treat the session as an auto
        renewing token. Some providers expire tokens after as little as 2 hours.
        """
        token = self.account.socialtoken_set.first()
        if token is None:
            return None

        token_config = {
            'access_token': token.token,
            'token_type': 'bearer',
        }
        if token.expires_at is not None:
            token_expires = (token.expires_at - timezone.now()).total_seconds()
            token_config.update({
                'refresh_token': token.token_secret,
                'expires_in': token_expires,
            })

        self.session = OAuth2Session(
            client_id=token.app.client_id,
            token=token_config,
            auto_refresh_kwargs={
                'client_id': token.app.client_id,
                'client_secret': token.app.secret,
            },
            auto_refresh_url=self.get_adapter().access_token_url,
            token_updater=self.token_updater(token),
        )

        return self.session or None

    def token_updater(self, token):
        """
        Update token given data from OAuth response.

        Expect the following response into the closure::

            {
                u'token_type': u'bearer',
                u'scopes': u'webhook repository team account',
                u'refresh_token': u'...',
                u'access_token': u'...',
                u'expires_in': 3600,
                u'expires_at': 1449218652.558185
            }
        """

        def _updater(data):
            token.token = data['access_token']
            token.expires_at = timezone.make_aware(
                datetime.fromtimestamp(data['expires_at']),
            )
            token.save()
            log.info('Updated token %s:', token)

        return _updater

    def paginate(self, url, **kwargs):
        """
        Recursively combine results from service's pagination.

        :param url: start url to get the data from.
        :type url: unicode
        :param kwargs: optional parameters passed to .get() method
        :type kwargs: dict
        """
        try:
            resp = self.get_session().get(url, data=kwargs)

            # TODO: this check of the status_code would be better in the
            # ``create_session`` method since it could be used from outside, but
            # I didn't find a generic way to make a test request to each
            # provider.
            if resp.status_code == 401:
                # Bad credentials: the token we have in our database is not
                # valid. Probably the user has revoked the access to our App. He
                # needs to reconnect his account
                raise SyncServiceError(
                    'Our access to your {provider} account was revoked. '
                    'Please, reconnect it from your social account connections.'.format(
                        provider=self.provider_name,
                    ),
                )

            next_url = self.get_next_url_to_paginate(resp)
            results = self.get_paginated_results(resp)
            if next_url:
                results.extend(self.paginate(next_url))
            return results
        # Catch specific exception related to OAuth
        except InvalidClientIdError:
            log.warning('access_token or refresh_token failed: %s', url)
            raise Exception('You should reconnect your account')
        # Catch exceptions with request or deserializing JSON
        except (RequestException, ValueError):
            # Response data should always be JSON, still try to log if not
            # though
            try:
                debug_data = resp.json()
            except ValueError:
                debug_data = resp.content
            log.debug(
                'Paginate failed at %s with response: %s',
                url,
                debug_data,
            )
            return []

    def sync(self):
        raise NotImplementedError

    def create_repository(self, fields, privacy=None, organization=None):
        raise NotImplementedError

    def create_organization(self, fields):
        raise NotImplementedError

    def get_next_url_to_paginate(self, response):
        """
        Return the next url to feed the `paginate` method.

        :param response: response from where to get the `next_url` attribute
        :type response: requests.Response
        """
        raise NotImplementedError

    def get_paginated_results(self, response):
        """
        Return the results for the current response/page.

        :param response: response from where to get the results.
        :type response: requests.Response
        """
        raise NotImplementedError

    def setup_webhook(self, project):
        raise NotImplementedError

    def update_webhook(self, project, integration):
        raise NotImplementedError

    @classmethod
    def is_project_service(cls, project):
        """
        Determine if this is the service the project is using.

        .. note::

            This should be deprecated in favor of attaching the
            :py:class:`RemoteRepository` to the project instance. This is a
            slight improvement on the legacy check for webhooks
        """
        # TODO Replace this check by keying project to remote repos
        return (
            cls.url_pattern is not None and
            cls.url_pattern.search(project.repo) is not None
        )<|MERGE_RESOLUTION|>--- conflicted
+++ resolved
@@ -1,12 +1,5 @@
-<<<<<<< HEAD
 """OAuth utility functions."""
 
-=======
-# -*- coding: utf-8 -*-
-
-"""OAuth utility functions."""
-
->>>>>>> 17d16b5d
 import logging
 from datetime import datetime
 
@@ -22,7 +15,6 @@
 log = logging.getLogger(__name__)
 
 
-<<<<<<< HEAD
 class SyncServiceError(Exception):
 
     """Error raised when a service failed to sync."""
@@ -30,10 +22,7 @@
     pass
 
 
-class Service(object):
-=======
 class Service:
->>>>>>> 17d16b5d
 
     """
     Service mapping for local accounts.
