# -*- coding: utf-8 -*-
"""Git-related utilities."""

from __future__ import (
    absolute_import, division, print_function, unicode_literals)

import csv
import logging
import os
import re

<<<<<<< HEAD
import git
from django.core.exceptions import ValidationError
from git.exc import BadName
from six import PY2, StringIO

from readthedocs.core.validators import validate_repository_url
=======
from django.core.exceptions import ValidationError
import git
from six import PY2, StringIO

from readthedocs.core.validators import validate_submodule_url
>>>>>>> 12e5c129
from readthedocs.projects.exceptions import RepositoryError
from readthedocs.vcs_support.base import BaseVCS, VCSVersion

log = logging.getLogger(__name__)


class Backend(BaseVCS):

    """Git VCS backend."""

    supports_tags = True
    supports_branches = True
    fallback_branch = 'master'  # default branch

    def __init__(self, *args, **kwargs):
        super(Backend, self).__init__(*args, **kwargs)
        self.token = kwargs.get('token', None)
        self.repo_url = self._get_clone_url()

    def _get_clone_url(self):
        if '://' in self.repo_url:
            hacked_url = self.repo_url.split('://')[1]
            hacked_url = re.sub('.git$', '', hacked_url)
            clone_url = 'https://%s' % hacked_url
            if self.token:
                clone_url = 'https://%s@%s' % (self.token, hacked_url)
                return clone_url
            # Don't edit URL because all hosts aren't the same
            # else:
            #     clone_url = 'git://%s' % (hacked_url)
        return self.repo_url

    def set_remote_url(self, url):
        return self.run('git', 'remote', 'set-url', 'origin', url)

    def update(self):
        # Use checkout() to update repo
        self.checkout()

    def repo_exists(self):
        code, _, _ = self.run('git', 'status', record=False)
        return code == 0

    def are_submodules_available(self):
        """
        Test whether git submodule checkout step should be performed.

        .. note::

            Temporarily, we support skipping these steps as submodule step can
            fail if using private submodules. This will eventually be
            configureable with our YAML config.
        """
        # TODO remove with https://github.com/rtfd/readthedocs-build/issues/30
        from readthedocs.projects.models import Feature
        if self.project.has_feature(Feature.SKIP_SUBMODULES):
            return False
        code, out, _ = self.run('git', 'submodule', 'status', record=False)
        return code == 0 and bool(out)

    def are_submodules_valid(self):
        """Test that all submodule URLs are valid."""
        repo = git.Repo(self.working_dir)
        for submodule in repo.submodules:
            try:
<<<<<<< HEAD
                validate_repository_url(submodule.url)
=======
                validate_submodule_url(submodule.url)
>>>>>>> 12e5c129
            except ValidationError:
                return False
        return True

    def fetch(self):
        code, _, _ = self.run('git', 'fetch', '--tags', '--prune')
        if code != 0:
            raise RepositoryError

    def checkout_revision(self, revision=None):
        if not revision:
            branch = self.default_branch or self.fallback_branch
            revision = 'origin/%s' % branch

        code, out, err = self.run('git', 'checkout', '--force', revision)
        if code != 0:
            log.warning("Failed to checkout revision '%s': %s", revision, code)
        return [code, out, err]

    def clone(self):
        """
        Clone the repository.

        .. note::

            Temporarily, we support skipping submodule recursive clone via a
            feature flag. This will eventually be configureable with our YAML
            config.
        """
        # TODO remove with https://github.com/rtfd/readthedocs-build/issues/30
        from readthedocs.projects.models import Feature
        cmd = ['git', 'clone']
        if not self.project.has_feature(Feature.SKIP_SUBMODULES):
            cmd.append('--recursive')
        cmd.extend([self.repo_url, '.'])
        code, _, _ = self.run(*cmd)
        if code != 0:
            raise RepositoryError

    @property
    def tags(self):
        retcode, stdout, _ = self.run(
            'git',
            'show-ref',
            '--tags',
            record_as_success=True,
        )
        # error (or no tags found)
        if retcode != 0:
            return []
        return self.parse_tags(stdout)

    def parse_tags(self, data):
        """
        Parses output of show-ref --tags, eg:

            3b32886c8d3cb815df3793b3937b2e91d0fb00f1 refs/tags/2.0.0
            bd533a768ff661991a689d3758fcfe72f455435d refs/tags/2.0.1
            c0288a17899b2c6818f74e3a90b77e2a1779f96a refs/tags/2.0.2
            a63a2de628a3ce89034b7d1a5ca5e8159534eef0 refs/tags/2.1.0.beta2
            c7fc3d16ed9dc0b19f0d27583ca661a64562d21e refs/tags/2.1.0.rc1
            edc0a2d02a0cc8eae8b67a3a275f65cd126c05b1 refs/tags/2.1.0.rc2

        Into VCSTag objects with the tag name as verbose_name and the commit
        hash as identifier.
        """
        # parse the lines into a list of tuples (commit-hash, tag ref name)
        # StringIO below is expecting Unicode data, so ensure that it gets it.
        if not isinstance(data, str):
            data = str(data)
        delimiter = str(' ').encode('utf-8') if PY2 else str(' ')
        raw_tags = csv.reader(StringIO(data), delimiter=delimiter)
        vcs_tags = []
        for row in raw_tags:
            row = [f for f in row if f != '']
            if row == []:
                continue
            commit_hash, name = row
            clean_name = name.replace('refs/tags/', '')
            vcs_tags.append(VCSVersion(self, commit_hash, clean_name))
        return vcs_tags

    @property
    def branches(self):
        # Only show remote branches
        retcode, stdout, _ = self.run(
            'git',
            'branch',
            '-r',
            record_as_success=True,
        )
        # error (or no branches found)
        if retcode != 0:
            return []
        return self.parse_branches(stdout)

    def parse_branches(self, data):
        """
        Parse output of git branch -r.

        e.g.:

              origin/2.0.X
              origin/HEAD -> origin/master
              origin/develop
              origin/master
              origin/release/2.0.0
              origin/release/2.1.0
        """
        clean_branches = []
        # StringIO below is expecting Unicode data, so ensure that it gets it.
        if not isinstance(data, str):
            data = str(data)
        delimiter = str(' ').encode('utf-8') if PY2 else str(' ')
        raw_branches = csv.reader(StringIO(data), delimiter=delimiter)
        for branch in raw_branches:
            branch = [f for f in branch if f != '' and f != '*']
            # Handle empty branches
            if branch:
                branch = branch[0]
                if branch.startswith('origin/'):
                    verbose_name = branch.replace('origin/', '')
                    if verbose_name in ['HEAD']:
                        continue
                    clean_branches.append(
                        VCSVersion(self, branch, verbose_name))
                else:
                    clean_branches.append(VCSVersion(self, branch, branch))
        return clean_branches

    @property
    def commit(self):
        _, stdout, _ = self.run('git', 'rev-parse', 'HEAD')
        return stdout.strip()

    def checkout(self, identifier=None):
        self.check_working_dir()

        # Clone or update repository
        if self.repo_exists():
            self.set_remote_url(self.repo_url)
            self.fetch()
        else:
            self.make_clean_working_dir()
            self.clone()

        # Find proper identifier
        if not identifier:
            identifier = self.default_branch or self.fallback_branch

        identifier = self.find_ref(identifier)

        # Checkout the correct identifier for this branch.
        code, out, err = self.checkout_revision(identifier)
        if code != 0:
            return code, out, err

        # Clean any remains of previous checkouts
        self.run('git', 'clean', '-d', '-f', '-f')

        # Update submodules, temporarily allow for skipping submodule checkout
        # step for projects need more submodule configuration.
        if self.are_submodules_available():
            if self.are_submodules_valid():
                self.checkout_submodules()
            else:
                raise RepositoryError(RepositoryError.INVALID_SUBMODULES)
        return code, out, err

    def checkout_submodules(self):
        """Checkout all repository submodules recursively."""
        self.run('git', 'submodule', 'sync')
        self.run(
            'git',
            'submodule',
            'update',
            '--init',
            '--recursive',
            '--force',
        )

    def find_ref(self, ref):
        # Check if ref starts with 'origin/'
        if ref.startswith('origin/'):
            return ref

        # Check if ref is a branch of the origin remote
        if self.ref_exists('remotes/origin/' + ref):
            return 'origin/' + ref

        return ref

    def ref_exists(self, ref):
        try:
            r = git.Repo(self.working_dir)
            if r.commit(ref):
                return True
        except BadName:
            return False
        return False

    @property
    def env(self):
        env = super(Backend, self).env
        env['GIT_DIR'] = os.path.join(self.working_dir, '.git')
        # Don't prompt for username, this requires Git 2.3+
        env['GIT_TERMINAL_PROMPT'] = '0'
        return env<|MERGE_RESOLUTION|>--- conflicted
+++ resolved
@@ -9,20 +9,13 @@
 import os
 import re
 
-<<<<<<< HEAD
 import git
 from django.core.exceptions import ValidationError
 from git.exc import BadName
 from six import PY2, StringIO
 
-from readthedocs.core.validators import validate_repository_url
-=======
-from django.core.exceptions import ValidationError
-import git
-from six import PY2, StringIO
-
 from readthedocs.core.validators import validate_submodule_url
->>>>>>> 12e5c129
+
 from readthedocs.projects.exceptions import RepositoryError
 from readthedocs.vcs_support.base import BaseVCS, VCSVersion
 
@@ -88,11 +81,7 @@
         repo = git.Repo(self.working_dir)
         for submodule in repo.submodules:
             try:
-<<<<<<< HEAD
-                validate_repository_url(submodule.url)
-=======
                 validate_submodule_url(submodule.url)
->>>>>>> 12e5c129
             except ValidationError:
                 return False
         return True
