# -*- coding: utf-8 -*-

"""
Doc serving from Python.

In production there are two modes,
* Serving from public symlinks in nginx (readthedocs.org & readthedocs.com)
* Serving from private symlinks in Python (readthedocs.com only)

In development, we have two modes:
* Serving from public symlinks in Python
* Serving from private symlinks in Python

This means we should only serve from public symlinks in dev,
and generally default to serving from private symlinks in Python only.

Privacy
-------

These views will take into account the version privacy level.

Settings
--------

PYTHON_MEDIA (False) - Set this to True to serve docs & media from Python
SERVE_DOCS (['private']) - The list of ['private', 'public'] docs to serve.
"""

import logging
import mimetypes
import os
from functools import wraps

from django.conf import settings
<<<<<<< HEAD
from django.http import Http404, HttpResponse, HttpResponseRedirect
from django.shortcuts import get_object_or_404, render
=======
from django.http import HttpResponse, HttpResponseRedirect, Http404
from django.shortcuts import get_object_or_404
from django.shortcuts import render
from django.utils.encoding import iri_to_uri
>>>>>>> 28845c75
from django.views.static import serve

from readthedocs.builds.models import Version
from readthedocs.core.permissions import AdminPermission
from readthedocs.core.resolver import resolve, resolve_path
from readthedocs.core.symlink import PrivateSymlink, PublicSymlink
from readthedocs.projects import constants
from readthedocs.projects.models import Project, ProjectRelationship


log = logging.getLogger(__name__)


def map_subproject_slug(view_func):
    """
    A decorator that maps a ``subproject_slug`` URL param into a Project.

    :raises: Http404 if the Project doesn't exist

    .. warning:: Does not take into account any kind of privacy settings.
    """

    @wraps(view_func)
    def inner_view(  # noqa
            request, subproject=None, subproject_slug=None, *args, **kwargs
    ):
        if subproject is None and subproject_slug:
            # Try to fetch by subproject alias first, otherwise we might end up
            # redirected to an unrelated project.
            try:
                # Depends on a project passed into kwargs
                rel = ProjectRelationship.objects.get(
                    parent=kwargs['project'],
                    alias=subproject_slug,
                )
                subproject = rel.child
            except (ProjectRelationship.DoesNotExist, KeyError):
                subproject = get_object_or_404(Project, slug=subproject_slug)
        return view_func(request, subproject=subproject, *args, **kwargs)

    return inner_view


def map_project_slug(view_func):
    """
    A decorator that maps a ``project_slug`` URL param into a Project.

    :raises: Http404 if the Project doesn't exist

    .. warning:: Does not take into account any kind of privacy settings.
    """

    @wraps(view_func)
    def inner_view(  # noqa
            request, project=None, project_slug=None, *args, **kwargs
    ):
        if project is None:
            if not project_slug:
                project_slug = request.slug
            try:
                project = Project.objects.get(slug=project_slug)
            except Project.DoesNotExist:
                raise Http404('Project does not exist.')
        return view_func(request, project=project, *args, **kwargs)

    return inner_view


@map_project_slug
@map_subproject_slug
def redirect_project_slug(request, project, subproject):  # pylint: disable=unused-argument
    """Handle / -> /en/latest/ directs on subdomains."""
    return HttpResponseRedirect(resolve(subproject or project))


@map_project_slug
@map_subproject_slug
def redirect_page_with_filename(request, project, subproject, filename):  # pylint: disable=unused-argument  # noqa
    """Redirect /page/file.html to /en/latest/file.html."""
    return HttpResponseRedirect(
        resolve(subproject or project, filename=filename),
    )


def _serve_401(request, project):
    res = render(request, '401.html')
    res.status_code = 401
    log.debug('Unauthorized access to {} documentation'.format(project.slug))
    return res


def _serve_file(request, filename, basepath):
    # Serve the file from the proper location
    if settings.DEBUG or getattr(settings, 'PYTHON_MEDIA', False):
        # Serve from Python
        return serve(request, filename, basepath)

    # Serve from Nginx
    content_type, encoding = mimetypes.guess_type(
        os.path.join(basepath, filename),
    )
    content_type = content_type or 'application/octet-stream'
    response = HttpResponse(content_type=content_type)
    if encoding:
        response['Content-Encoding'] = encoding
    try:
        iri_path = os.path.join(
            basepath[len(settings.SITE_ROOT):],
            filename,
        )
        # NGINX does not support non-ASCII characters in the header, so we
        # convert the IRI path to URI so it's compatible with what NGINX expects
        # as the header value.
        # https://github.com/benoitc/gunicorn/issues/1448
        # https://docs.djangoproject.com/en/1.11/ref/unicode/#uri-and-iri-handling
        x_accel_redirect = iri_to_uri(iri_path)
        response['X-Accel-Redirect'] = x_accel_redirect
    except UnicodeEncodeError:
        raise Http404

    return response


@map_project_slug
@map_subproject_slug
def serve_docs(
        request,
        project,
        subproject,
        lang_slug=None,
        version_slug=None,
        filename='',
):
    """Map existing proj, lang, version, filename views to the file format."""
    if not version_slug:
        version_slug = project.get_default_version()
    try:
        version = project.versions.public(request.user).get(slug=version_slug)
    except Version.DoesNotExist:
        # Properly raise a 404 if the version doesn't exist (or is inactive) and
        # a 401 if it does
        if project.versions.filter(slug=version_slug, active=True).exists():
            return _serve_401(request, project)
        raise Http404('Version does not exist.')
    filename = resolve_path(
        subproject or project,  # Resolve the subproject if it exists
        version_slug=version_slug,
        language=lang_slug,
        filename=filename,
        subdomain=True,  # subdomain will make it a "full" path without a URL prefix
    )
    if (version.privacy_level == constants.PRIVATE and
            not AdminPermission.is_member(user=request.user, obj=project)):
        return _serve_401(request, project)
    return _serve_symlink_docs(
        request,
        filename=filename,
        project=project,
        privacy_level=version.privacy_level,
    )


@map_project_slug
def _serve_symlink_docs(request, project, privacy_level, filename=''):
    """Serve a file by symlink, or a 404 if not found."""
    # Handle indexes
    if filename == '' or filename[-1] == '/':
        filename += 'index.html'

    # This breaks path joining, by ignoring the root when given an "absolute" path
    if filename[0] == '/':
        filename = filename[1:]

    log.info('Serving %s for %s', filename, project)

    files_tried = []

    serve_docs = getattr(settings, 'SERVE_DOCS', [constants.PRIVATE])

    if (settings.DEBUG or constants.PUBLIC in serve_docs) and privacy_level != constants.PRIVATE:  # yapf: disable  # noqa
        public_symlink = PublicSymlink(project)
        basepath = public_symlink.project_root
        if os.path.exists(os.path.join(basepath, filename)):
            return _serve_file(request, filename, basepath)

        files_tried.append(os.path.join(basepath, filename))

    if (settings.DEBUG or constants.PRIVATE in serve_docs) and privacy_level == constants.PRIVATE:  # yapf: disable  # noqa
        # Handle private
        private_symlink = PrivateSymlink(project)
        basepath = private_symlink.project_root

        if os.path.exists(os.path.join(basepath, filename)):
            return _serve_file(request, filename, basepath)

        files_tried.append(os.path.join(basepath, filename))

    raise Http404(
<<<<<<< HEAD
        'File not found. Tried these files: %s' % ','.join(files_tried),
    )
=======
        'File not found. Tried these files: %s' % ','.join(files_tried))


@map_project_slug
def robots_txt(request, project):
    """
    Serve custom user's defined ``/robots.txt``.

    If the user added a ``robots.txt`` in the "default version" of the project,
    we serve it directly.
    """
    # Use the ``robots.txt`` file from the default version configured
    version_slug = project.get_default_version()
    version = project.versions.get(slug=version_slug)

    no_serve_robots_txt = any([
        # If project is private or,
        project.privacy_level == constants.PRIVATE,
        # default version is private or,
        version.privacy_level == constants.PRIVATE,
        # default version is not active or,
        not version.active,
        # default version is not built
        not version.built,
    ])
    if no_serve_robots_txt:
        # ... we do return a 404
        raise Http404()

    filename = resolve_path(
        project,
        version_slug=version_slug,
        filename='robots.txt',
        subdomain=True,  # subdomain will make it a "full" path without a URL prefix
    )

    # This breaks path joining, by ignoring the root when given an "absolute" path
    if filename[0] == '/':
        filename = filename[1:]

    basepath = PublicSymlink(project).project_root
    fullpath = os.path.join(basepath, filename)

    if os.path.exists(fullpath):
        return HttpResponse(open(fullpath).read(), content_type='text/plain')

    return HttpResponse('User-agent: *\nAllow: /\n', content_type='text/plain')
>>>>>>> 28845c75
<|MERGE_RESOLUTION|>--- conflicted
+++ resolved
@@ -1,5 +1,4 @@
 # -*- coding: utf-8 -*-
-
 """
 Doc serving from Python.
 
@@ -25,6 +24,9 @@
 PYTHON_MEDIA (False) - Set this to True to serve docs & media from Python
 SERVE_DOCS (['private']) - The list of ['private', 'public'] docs to serve.
 """
+
+from __future__ import (
+    absolute_import, division, print_function, unicode_literals)
 
 import logging
 import mimetypes
@@ -32,15 +34,10 @@
 from functools import wraps
 
 from django.conf import settings
-<<<<<<< HEAD
-from django.http import Http404, HttpResponse, HttpResponseRedirect
-from django.shortcuts import get_object_or_404, render
-=======
 from django.http import HttpResponse, HttpResponseRedirect, Http404
 from django.shortcuts import get_object_or_404
 from django.shortcuts import render
 from django.utils.encoding import iri_to_uri
->>>>>>> 28845c75
 from django.views.static import serve
 
 from readthedocs.builds.models import Version
@@ -50,7 +47,6 @@
 from readthedocs.projects import constants
 from readthedocs.projects.models import Project, ProjectRelationship
 
-
 log = logging.getLogger(__name__)
 
 
@@ -62,11 +58,8 @@
 
     .. warning:: Does not take into account any kind of privacy settings.
     """
-
     @wraps(view_func)
-    def inner_view(  # noqa
-            request, subproject=None, subproject_slug=None, *args, **kwargs
-    ):
+    def inner_view(request, subproject=None, subproject_slug=None, *args, **kwargs):  # noqa
         if subproject is None and subproject_slug:
             # Try to fetch by subproject alias first, otherwise we might end up
             # redirected to an unrelated project.
@@ -92,11 +85,8 @@
 
     .. warning:: Does not take into account any kind of privacy settings.
     """
-
     @wraps(view_func)
-    def inner_view(  # noqa
-            request, project=None, project_slug=None, *args, **kwargs
-    ):
+    def inner_view(request, project=None, project_slug=None, *args, **kwargs):  # noqa
         if project is None:
             if not project_slug:
                 project_slug = request.slug
@@ -121,14 +111,13 @@
 def redirect_page_with_filename(request, project, subproject, filename):  # pylint: disable=unused-argument  # noqa
     """Redirect /page/file.html to /en/latest/file.html."""
     return HttpResponseRedirect(
-        resolve(subproject or project, filename=filename),
-    )
+        resolve(subproject or project, filename=filename))
 
 
 def _serve_401(request, project):
     res = render(request, '401.html')
     res.status_code = 401
-    log.debug('Unauthorized access to {} documentation'.format(project.slug))
+    log.debug('Unauthorized access to {0} documentation'.format(project.slug))
     return res
 
 
@@ -140,8 +129,7 @@
 
     # Serve from Nginx
     content_type, encoding = mimetypes.guess_type(
-        os.path.join(basepath, filename),
-    )
+        os.path.join(basepath, filename))
     content_type = content_type or 'application/octet-stream'
     response = HttpResponse(content_type=content_type)
     if encoding:
@@ -167,14 +155,9 @@
 @map_project_slug
 @map_subproject_slug
 def serve_docs(
-        request,
-        project,
-        subproject,
-        lang_slug=None,
-        version_slug=None,
-        filename='',
-):
-    """Map existing proj, lang, version, filename views to the file format."""
+        request, project, subproject, lang_slug=None, version_slug=None,
+        filename=''):
+    """Exists to map existing proj, lang, version, filename views to the file format."""
     if not version_slug:
         version_slug = project.get_default_version()
     try:
@@ -239,10 +222,6 @@
         files_tried.append(os.path.join(basepath, filename))
 
     raise Http404(
-<<<<<<< HEAD
-        'File not found. Tried these files: %s' % ','.join(files_tried),
-    )
-=======
         'File not found. Tried these files: %s' % ','.join(files_tried))
 
 
@@ -289,5 +268,4 @@
     if os.path.exists(fullpath):
         return HttpResponse(open(fullpath).read(), content_type='text/plain')
 
-    return HttpResponse('User-agent: *\nAllow: /\n', content_type='text/plain')
->>>>>>> 28845c75
+    return HttpResponse('User-agent: *\nAllow: /\n', content_type='text/plain')