--- conflicted
+++ resolved
@@ -18,11 +18,8 @@
     EXTERNAL,
 )
 from readthedocs.doc_builder.constants import DOCKER_LIMITS
-<<<<<<< HEAD
 from readthedocs.projects.constants import CELERY_LOW
-=======
 from readthedocs.doc_builder.exceptions import BuildMaxConcurrencyError
->>>>>>> fb01c6d9
 
 
 log = logging.getLogger(__name__)
@@ -154,11 +151,10 @@
         # Send Webhook notification for build triggered.
         send_notifications.delay(version.pk, build_pk=build.pk, email=False)
 
-<<<<<<< HEAD
     if version.type == EXTERNAL:
         # External builds should be lower priority.
         options['priority'] = CELERY_LOW
-=======
+
     # Start the build in X minutes and mark it as limited
     if project.has_feature(Feature.LIMIT_CONCURRENT_BUILDS):
         running_builds = (
@@ -179,7 +175,6 @@
                 limit=max_concurrent_builds,
             )
             build.save()
->>>>>>> fb01c6d9
 
     return (
         update_docs_task.signature(
