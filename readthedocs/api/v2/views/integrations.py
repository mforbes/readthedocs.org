"""Endpoints integrating with Github, Bitbucket, and other webhooks."""

import hashlib
import hmac
import json
import logging
import re
from functools import namedtuple

from django.shortcuts import get_object_or_404
from rest_framework import permissions, status
from rest_framework.exceptions import NotFound, ParseError
from rest_framework.renderers import JSONRenderer
from rest_framework.response import Response
from rest_framework.status import HTTP_400_BAD_REQUEST
from rest_framework.views import APIView

from readthedocs.core.signals import (
    webhook_bitbucket,
    webhook_github,
    webhook_gitlab,
)
from readthedocs.core.views.hooks import (
    build_branches,
    build_external_version,
<<<<<<< HEAD
    delete_external_version,
=======
    deactivate_external_version,
>>>>>>> d44c700b
    get_or_create_external_version,
    trigger_sync_versions,
)
from readthedocs.integrations.models import HttpExchange, Integration
from readthedocs.projects.models import Feature, Project

log = logging.getLogger(__name__)

GITHUB_EVENT_HEADER = 'HTTP_X_GITHUB_EVENT'
GITHUB_SIGNATURE_HEADER = 'HTTP_X_HUB_SIGNATURE'
GITHUB_PUSH = 'push'
GITHUB_PULL_REQUEST = 'pull_request'
GITHUB_PULL_REQUEST_OPENED = 'opened'
GITHUB_PULL_REQUEST_CLOSED = 'closed'
GITHUB_PULL_REQUEST_REOPENED = 'reopened'
GITHUB_PULL_REQUEST_SYNC = 'synchronize'
GITHUB_CREATE = 'create'
GITHUB_DELETE = 'delete'
GITLAB_MERGE_REQUEST = 'merge_request'
GITLAB_MERGE_REQUEST_CLOSE = 'close'
GITLAB_MERGE_REQUEST_MERGE = 'merge'
GITLAB_MERGE_REQUEST_OPEN = 'open'
GITLAB_MERGE_REQUEST_REOPEN = 'reopen'
GITLAB_MERGE_REQUEST_UPDATE = 'update'
GITLAB_TOKEN_HEADER = 'HTTP_X_GITLAB_TOKEN'
GITLAB_PUSH = 'push'
GITLAB_NULL_HASH = '0' * 40
GITLAB_TAG_PUSH = 'tag_push'
BITBUCKET_EVENT_HEADER = 'HTTP_X_EVENT_KEY'
BITBUCKET_PUSH = 'repo:push'


ExternalVersionData = namedtuple(
    'ExternalVersionData',
    ['id', 'source_branch', 'base_branch', 'commit'],
)


class WebhookMixin:

    """Base class for Webhook mixins."""

    permission_classes = (permissions.AllowAny,)
    renderer_classes = (JSONRenderer,)
    integration = None
    integration_type = None
    invalid_payload_msg = 'Payload not valid'

    def post(self, request, project_slug):
        """Set up webhook post view with request and project objects."""
        self.request = request
        # WARNING: this is a hack to allow us access to `request.body` later.
        # Due to a limitation of DRF, we can't access `request.body`
        # after accessing `request.data`.
        # By accessing `request.body` we are able to access `request.body` and
        # `request.data` later without any problem (mostly black magic).
        # See #4940 for more background.
        self.request.body  # noqa
        self.project = None
        self.data = self.get_data()
        try:
            self.project = self.get_project(slug=project_slug)
            if not Project.objects.is_active(self.project):
                resp = {'detail': 'This project is currently disabled'}
                return Response(resp, status=status.HTTP_406_NOT_ACCEPTABLE)
        except Project.DoesNotExist:
            raise NotFound('Project not found')
        if not self.is_payload_valid():
            log.warning(
                'Invalid payload for project: %s and integration: %s',
                project_slug, self.integration_type
            )
            return Response(
                {'detail': self.invalid_payload_msg},
                status=HTTP_400_BAD_REQUEST,
            )
        resp = self.handle_webhook()
        if resp is None:
            log.info('Unhandled webhook event')
            resp = {'detail': 'Unhandled webhook event'}
        return Response(resp)

    def get_project(self, **kwargs):
        return Project.objects.get(**kwargs)

    def finalize_response(self, req, *args, **kwargs):
        """If the project was set on POST, store an HTTP exchange."""
        resp = super().finalize_response(req, *args, **kwargs)
        if hasattr(self, 'project') and self.project:
            HttpExchange.objects.from_exchange(
                req,
                resp,
                related_object=self.get_integration(),
                payload=self.data,
            )
        return resp

    def get_data(self):
        """
        Normalize posted data.

        This can be overridden to support multiples content types.
        """
        return self.request.data

    def handle_webhook(self):
        """Handle webhook payload."""
        raise NotImplementedError

    def get_external_version_data(self):
        """Get External Version data from payload."""
        raise NotImplementedError

    def is_payload_valid(self):
        """Validates the webhook's payload using the integration's secret."""
        return False

    def get_integration(self):
        """
        Get or create an inbound webhook to track webhook requests.

        We shouldn't need this, but to support legacy webhooks, we can't assume
        that a webhook has ever been created on our side. Most providers don't
        pass the webhook ID in either, so we default to just finding *any*
        integration from the provider. This is not ideal, but the
        :py:class:`WebhookView` view solves this by performing a lookup on the
        integration instead of guessing.
        """
        # `integration` can be passed in as an argument to `as_view`, as it is
        # in `WebhookView`
        if self.integration is not None:
            return self.integration
        try:
            integration = Integration.objects.get(
                project=self.project,
                integration_type=self.integration_type,
            )
        except Integration.DoesNotExist:
            integration = Integration.objects.create(
                project=self.project,
                integration_type=self.integration_type,
                # If we didn't create the integration,
                # we didn't set a secret.
                secret=None,
            )
        return integration

    def get_response_push(self, project, branches):
        """
        Build branches on push events and return API response.

        Return a JSON response with the following::

            {
                "build_triggered": true,
                "project": "project_name",
                "versions": [...]
            }

        :param project: Project instance
        :type project: Project
        :param branches: List of branch names to build
        :type branches: list(str)
        """
        to_build, not_building = build_branches(project, branches)
        if not_building:
            log.info(
                'Skipping project branches: project=%s branches=%s',
                project,
                branches,
            )
        triggered = bool(to_build)
        return {
            'build_triggered': triggered,
            'project': project.slug,
            'versions': list(to_build),
        }

    def sync_versions_response(self, project, sync=True):
        """
        Trigger a sync and returns a response indicating if the build was triggered or not.

        If `sync` is False, the sync isn't triggered and a response indicating so is returned.
        """
        version = None
        if sync:
            version = trigger_sync_versions(project)
        return {
            'build_triggered': False,
            'project': project.slug,
            'versions': [version] if version else [],
            'versions_synced': version is not None,
        }

    def get_external_version_response(self, project):
        """
        Trigger builds for External versions on pull/merge request events and return API response.

        Return a JSON response with the following::

            {
                "build_triggered": true,
                "project": "project_name",
                "versions": [verbose_name]
            }

        :param project: Project instance
        :type project: readthedocs.projects.models.Project
        """
        version_data = self.get_external_version_data()
        # create or get external version object using `verbose_name`.
        external_version = get_or_create_external_version(
            project=project,
            version_data=version_data,
        )
        # returns external version verbose_name (pull/merge request number)
        to_build = build_external_version(
            project=project,
            version=external_version,
            version_data=version_data,
        )

        return {
            'build_triggered': bool(to_build),
            'project': project.slug,
            'versions': [to_build] if to_build else [],
        }

    def get_deactivated_external_version_response(self, project):
        """
        Deactivate the external version on merge/close events and return the API response.

        Return a JSON response with the following::

            {
                "version_deactivated": true,
                "project": "project_name",
                "versions": [verbose_name]
            }

        :param project: Project instance
        :type project: Project
        """
<<<<<<< HEAD
        version_data = self.get_external_version_data()
        deleted_version = delete_external_version(
            project=project,
            version_data=version_data,
=======
        identifier, verbose_name = self.get_external_version_data()
        deactivated_version = deactivate_external_version(
            project, identifier, verbose_name
>>>>>>> d44c700b
        )
        return {
            'version_deactivated': bool(deactivated_version),
            'project': project.slug,
            'versions': [deactivated_version] if deactivated_version else [],
        }


class GitHubWebhookView(WebhookMixin, APIView):

    """
    Webhook consumer for GitHub.

    Accepts webhook events from GitHub, 'push' and 'pull_request' events trigger builds.
    Expects the webhook event type will be included in HTTP header ``X-GitHub-Event``,
    and we will have a JSON payload.

    Expects the following JSON::

        For push, create, delete Events:
            {
                "ref": "branch-name",
                ...
            }

        For pull_request Events:
            {
                "action": "opened",
                "number": 2,
                "pull_request": {
                    "head": {
                        "sha": "ec26de721c3235aad62de7213c562f8c821"
                    }
                }
            }

    See full payload here:

    - https://developer.github.com/v3/activity/events/types/#pushevent
    - https://developer.github.com/v3/activity/events/types/#createevent
    - https://developer.github.com/v3/activity/events/types/#deleteevent
    - https://developer.github.com/v3/activity/events/types/#pullrequestevent
    """

    integration_type = Integration.GITHUB_WEBHOOK
    invalid_payload_msg = 'Payload not valid, invalid or missing signature'

    def get_data(self):
        if self.request.content_type == 'application/x-www-form-urlencoded':
            try:
                return json.loads(self.request.data['payload'])
            except (ValueError, KeyError):
                pass
        return super().get_data()

    def get_external_version_data(self):
        """Get Commit Sha and pull request number from payload."""
        try:
            data = ExternalVersionData(
                id=str(self.data['number']),
                commit=self.data['pull_request']['head']['sha'],
                source_branch=self.data['pull_request']['head']['ref'],
                base_branch=self.data['pull_request']['base']['ref'],
            )
            return data
        except KeyError:
            raise ParseError('Invalid payload')

    def is_payload_valid(self):
        """
        GitHub use a HMAC hexdigest hash to sign the payload.

        It is sent in the request's header.

        See https://developer.github.com/webhooks/securing/.
        """
        signature = self.request.META.get(GITHUB_SIGNATURE_HEADER)
        secret = self.get_integration().secret
        if not secret:
            log.info(
                'Skipping payload signature validation. project=%s',
                self.project.slug,
            )
            return True
        if not signature:
            return False
        msg = self.request.body.decode()
        digest = GitHubWebhookView.get_digest(secret, msg)
        result = hmac.compare_digest(
            b'sha1=' + digest.encode(),
            signature.encode(),
        )
        return result

    @staticmethod
    def get_digest(secret, msg):
        """Get a HMAC digest of `msg` using `secret`."""
        digest = hmac.new(
            secret.encode(),
            msg=msg.encode(),
            digestmod=hashlib.sha1,
        )
        return digest.hexdigest()

    def handle_webhook(self):
        """
        Handle GitHub webhook events.

        It checks for all the events we support currently:

        - PUSH: Triggered on a push to a repository branch. Branch pushes and repository tag pushes
          also trigger webhook push events.

          .. note::

            ``created`` and ``deleted`` indicate if the push was a branch/tag created or deleted.
            This is required for old webhook created at Read the Docs that do not register the
            ``create`` and ``delete`` events.

            Newer webhooks created on Read the Docs, will trigger a PUSH+created=True **and** a
            CREATE event. We need to handle this in a specific way to not trigger the sync twice.

        - CREATE: Represents a created branch or tag.

        - DELETE: Represents a deleted branch or tag.

        - PULL_REQUEST: Triggered when a pull request is assigned, unassigned, labeled, unlabeled,
          opened, edited, closed, reopened, synchronize, ready_for_review, locked, unlocked or when
          a pull request review is requested or removed (``action`` will contain this data)

        See https://developer.github.com/v3/activity/events/types/

        """
        # Get event and trigger other webhook events
        action = self.data.get('action', None)
        created = self.data.get('created', False)
        deleted = self.data.get('deleted', False)
        event = self.request.META.get(GITHUB_EVENT_HEADER, GITHUB_PUSH)
        webhook_github.send(
            Project,
            project=self.project,
            data=self.data,
            event=event,
        )

        # Sync versions when a branch/tag was created/deleted
        if event in (GITHUB_CREATE, GITHUB_DELETE):
            log.info('Triggered sync_versions: project=%s event=%s', self.project, event)
            return self.sync_versions_response(self.project)

        # Handle pull request events
        if all([
                self.project.has_feature(Feature.EXTERNAL_VERSION_BUILD),
                self.project.external_builds_enabled,
                event == GITHUB_PULL_REQUEST,
                action,
        ]):
            if (
                action in
                [
                    GITHUB_PULL_REQUEST_OPENED,
                    GITHUB_PULL_REQUEST_REOPENED,
                    GITHUB_PULL_REQUEST_SYNC
                ]
            ):
                # Trigger a build when PR is opened/reopened/sync
                return self.get_external_version_response(self.project)

            if action == GITHUB_PULL_REQUEST_CLOSED:
                # Delete external version when PR is closed
                return self.get_deactivated_external_version_response(self.project)

        # Sync versions when push event is created/deleted action
        if all([
                event == GITHUB_PUSH,
                (created or deleted),
        ]):
            integration = self.get_integration()
            events = integration.provider_data.get('events', [])
            if any([
                    GITHUB_CREATE in events,
                    GITHUB_DELETE in events,
            ]):
                # GitHub will send PUSH **and** CREATE/DELETE events on a creation/deletion in newer
                # webhooks. If we receive a PUSH event we need to check if the webhook doesn't
                # already have the CREATE/DELETE events. So we don't trigger the sync twice.
                return self.sync_versions_response(self.project, sync=False)

            log.info('Triggered sync_versions: project=%s events=%s', self.project, events)
            return self.sync_versions_response(self.project)

        # Trigger a build for all branches in the push
        if event == GITHUB_PUSH:
            try:
                branches = [self._normalize_ref(self.data['ref'])]
                return self.get_response_push(self.project, branches)
            except KeyError:
                raise ParseError('Parameter "ref" is required')

        return None

    def _normalize_ref(self, ref):
        pattern = re.compile(r'^refs/(heads|tags)/')
        return pattern.sub('', ref)


class GitLabWebhookView(WebhookMixin, APIView):

    """
    Webhook consumer for GitLab.

    Accepts webhook events from GitLab, 'push' and 'merge_request' events trigger builds.

    Expects the following JSON::

        {
            "before": "95790bf891e76fee5e1747ab589903a6a1f80f22",
            "after": "da1560886d4f094c3e6c9ef40349f7d38b5d27d7",
            "object_kind": "push",
            "ref": "branch-name",
            ...
        }

    For merge_request events:

        {
            "object_kind": "merge_request",
            "object_attributes": {
                "iid": 2,
                "last_commit": {
                "id": "717abb9a6a0f3111dbd601ef6f58c70bdd165aef",
                },
                "action": "open"
                ...
            },
            ...
        }

    See full payload here:

    - https://docs.gitlab.com/ce/user/project/integrations/webhooks.html#push-events
    - https://docs.gitlab.com/ce/user/project/integrations/webhooks.html#tag-events
    - https://docs.gitlab.com/ce/user/project/integrations/webhooks.html#merge-request-events
    """

    integration_type = Integration.GITLAB_WEBHOOK
    invalid_payload_msg = 'Payload not valid, invalid or missing token'

    def is_payload_valid(self):
        """
        GitLab only sends back the token from the webhook.

        It is sent in the request's header.
        See https://docs.gitlab.com/ee/user/project/integrations/webhooks.html#secret-token.
        """
        token = self.request.META.get(GITLAB_TOKEN_HEADER)
        secret = self.get_integration().secret
        if not secret:
            log.info(
                'Skipping payload signature validation. project=%s',
                self.project.slug,
            )
            return True
        if not token:
            return False
        return token == secret

    def get_external_version_data(self):
        """Get commit SHA and merge request number from payload."""
        try:
            data = ExternalVersionData(
                id=str(self.data['object_attributes']['iid']),
                commit=self.data['object_attributes']['last_commit']['id'],
                source_branch=self.data['object_attributes']['source_branch'],
                base_branch=self.data['object_attributes']['target_branch'],
            )
            return data
        except KeyError:
            raise ParseError('Invalid payload')

    def handle_webhook(self):
        """
        Handle GitLab events for push and tag_push.

        GitLab doesn't have a separate event for creation/deletion,
        instead, it sets the before/after field to
        0000000000000000000000000000000000000000 ('0' * 40)
        """
        event = self.request.data.get('object_kind', GITLAB_PUSH)
        action = self.data.get('object_attributes', {}).get('action', None)
        webhook_gitlab.send(
            Project,
            project=self.project,
            data=self.request.data,
            event=event,
        )
        # Handle push events and trigger builds
        if event in (GITLAB_PUSH, GITLAB_TAG_PUSH):
            data = self.request.data
            before = data.get('before')
            after = data.get('after')
            # Tag/branch created/deleted
            if GITLAB_NULL_HASH in (before, after):
                log.info('Triggered sync_versions: project=%s before=%s after=%s',
                         self.project, before, after)
                return self.sync_versions_response(self.project)
            # Normal push to master
            try:
                branches = [self._normalize_ref(data['ref'])]
                return self.get_response_push(self.project, branches)
            except KeyError:
                raise ParseError('Parameter "ref" is required')

        if (
            self.project.has_feature(Feature.EXTERNAL_VERSION_BUILD) and
            self.project.external_builds_enabled and
            event == GITLAB_MERGE_REQUEST and action
        ):
            if (
                action in
                [
                    GITLAB_MERGE_REQUEST_OPEN,
                    GITLAB_MERGE_REQUEST_REOPEN,
                    GITLAB_MERGE_REQUEST_UPDATE
                ]
            ):
                # Handle open, update, reopen merge_request event.
                return self.get_external_version_response(self.project)

            if action in [GITLAB_MERGE_REQUEST_CLOSE, GITLAB_MERGE_REQUEST_MERGE]:
                # Handle merge and close merge_request event.
                return self.get_deactivated_external_version_response(self.project)
        return None

    def _normalize_ref(self, ref):
        pattern = re.compile(r'^refs/(heads|tags)/')
        return pattern.sub('', ref)


class BitbucketWebhookView(WebhookMixin, APIView):

    """
    Webhook consumer for Bitbucket.

    Accepts webhook events from Bitbucket, 'repo:push' events trigger builds.

    Expects the following JSON::

        {
            "push": {
                "changes": [{
                    "new": {
                        "name": "branch-name",
                        ...
                    },
                    "old" {
                        "name": "branch-name",
                        ...
                    },
                    ...
                }],
                ...
            },
            ...
        }

    See full payload here:

    - https://confluence.atlassian.com/bitbucket/event-payloads-740262817.html#EventPayloads-Push
    """

    integration_type = Integration.BITBUCKET_WEBHOOK

    def handle_webhook(self):
        """
        Handle BitBucket events for push.

        BitBucket doesn't have a separate event for creation/deletion, instead
        it sets the new attribute (null if it is a deletion) and the old
        attribute (null if it is a creation).
        """
        event = self.request.META.get(BITBUCKET_EVENT_HEADER, BITBUCKET_PUSH)
        webhook_bitbucket.send(
            Project,
            project=self.project,
            data=self.request.data,
            event=event,
        )
        if event == BITBUCKET_PUSH:
            try:
                data = self.request.data
                changes = data['push']['changes']
                branches = []
                for change in changes:
                    old = change['old']
                    new = change['new']
                    # Normal push to master
                    if old is not None and new is not None:
                        branches.append(new['name'])
                # BitBuck returns an array of changes rather than
                # one webhook per change. If we have at least one normal push
                # we don't trigger the sync versions, because that
                # will be triggered with the normal push.
                if branches:
                    return self.get_response_push(self.project, branches)
                log.info('Triggered sync_versions: project=%s event=%s',
                         self.project, event)
                return self.sync_versions_response(self.project)
            except KeyError:
                raise ParseError('Invalid request')
        return None

    def is_payload_valid(self):
        """BitBucket doesn't have an option for payload validation."""
        return True


class IsAuthenticatedOrHasToken(permissions.IsAuthenticated):

    """
    Allow authenticated users and requests with token auth through.

    This does not check for instance-level permissions, as the check uses
    methods from the view to determine if the token matches.
    """

    def has_permission(self, request, view):
        has_perm = super().has_permission(request, view)
        return has_perm or 'token' in request.data


class APIWebhookView(WebhookMixin, APIView):

    """
    API webhook consumer.

    Expects the following JSON::

        {
            "branches": ["master"]
        }
    """

    integration_type = Integration.API_WEBHOOK
    permission_classes = [IsAuthenticatedOrHasToken]

    def get_project(self, **kwargs):
        """
        Get authenticated user projects, or token authed projects.

        Allow for a user to either be authed to receive a project, or require
        the integration token to be specified as a POST argument.
        """
        # If the user is not an admin of the project, fall back to token auth
        if self.request.user.is_authenticated:
            try:
                return (
                    Project.objects.for_admin_user(
                        self.request.user,
                    ).get(**kwargs)
                )
            except Project.DoesNotExist:
                pass
        # Recheck project and integration relationship during token auth check
        token = self.request.data.get('token')
        if token:
            integration = self.get_integration()
            obj = Project.objects.get(**kwargs)
            is_valid = (
                integration.project == obj and
                token == getattr(integration, 'token', None)
            )
            if is_valid:
                return obj
        raise Project.DoesNotExist()

    def handle_webhook(self):
        try:
            branches = self.request.data.get(
                'branches',
                [self.project.get_default_branch()],
            )
            if isinstance(branches, str):
                branches = [branches]
            return self.get_response_push(self.project, branches)
        except TypeError:
            raise ParseError('Invalid request')

    def is_payload_valid(self):
        """
        We can't have payload validation in the generic webhook.

        Since we don't know the system that would trigger the webhook.
        We have a token for authentication.
        """
        return True


class WebhookView(APIView):

    """
    Main webhook view for webhooks with an ID.

    The handling of each view is handed off to another view. This should only
    ever get webhook requests for established webhooks on our side. The other
    views can receive webhooks for unknown webhooks, as all legacy webhooks will
    be.

    .. warning::
        We're turning off Authenication for this view.
        This fixes a bug where we were double-authenticating these views,
        because of the way we're passing the request along to the subviews.

        If at any time we add real logic to this view,
        it will be completely unauthenticated.
    """

    authentication_classes = []

    VIEW_MAP = {
        Integration.GITHUB_WEBHOOK: GitHubWebhookView,
        Integration.GITLAB_WEBHOOK: GitLabWebhookView,
        Integration.BITBUCKET_WEBHOOK: BitbucketWebhookView,
        Integration.API_WEBHOOK: APIWebhookView,
    }

    def post(self, request, project_slug, integration_pk):
        """Set up webhook post view with request and project objects."""
        # WARNING: this is a hack to allow us access to `request.body` later.
        # Due to a limitation of DRF, we can't access `request.body`
        # after accessing `request.data`.
        # By accessing `request.body` we are able to access `request.body` and
        # `request.data` later without any problem (mostly black magic).
        # See #4940 for more background.
        request.body  # noqa
        integration = get_object_or_404(
            Integration,
            project__slug=project_slug,
            pk=integration_pk,
        )
        view_cls = self.VIEW_MAP[integration.integration_type]
        view = view_cls.as_view(integration=integration)
        # DRF uses ``rest_framework.request.Request`` and Django expects
        # ``django.http.HttpRequest``
        # https://www.django-rest-framework.org/api-guide/requests/
        # https://github.com/encode/django-rest-framework/pull/5771#issuecomment-362815342
        return view(request._request, project_slug)<|MERGE_RESOLUTION|>--- conflicted
+++ resolved
@@ -23,11 +23,8 @@
 from readthedocs.core.views.hooks import (
     build_branches,
     build_external_version,
-<<<<<<< HEAD
+    deactivate_external_version,
     delete_external_version,
-=======
-    deactivate_external_version,
->>>>>>> d44c700b
     get_or_create_external_version,
     trigger_sync_versions,
 )
@@ -271,16 +268,10 @@
         :param project: Project instance
         :type project: Project
         """
-<<<<<<< HEAD
         version_data = self.get_external_version_data()
-        deleted_version = delete_external_version(
+        deactivated_version = deactivate_external_version(
             project=project,
             version_data=version_data,
-=======
-        identifier, verbose_name = self.get_external_version_data()
-        deactivated_version = deactivate_external_version(
-            project, identifier, verbose_name
->>>>>>> d44c700b
         )
         return {
             'version_deactivated': bool(deactivated_version),
