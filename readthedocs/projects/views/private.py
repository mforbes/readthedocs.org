"""Project views for authenticated users."""

import csv
import logging

from allauth.socialaccount.models import SocialAccount
from django.conf import settings
from django.contrib import messages
from django.contrib.auth.decorators import login_required
from django.db.models import Count
from django.http import (
    Http404,
    HttpResponseBadRequest,
    HttpResponseNotAllowed,
    HttpResponseRedirect,
    StreamingHttpResponse,
)
from django.middleware.csrf import get_token
from django.shortcuts import get_object_or_404, render
from django.urls import reverse
from django.utils import timezone
from django.utils.safestring import mark_safe
from django.utils.translation import ugettext_lazy as _
from django.views.generic import ListView, TemplateView, View
from formtools.wizard.views import SessionWizardView
from vanilla import (
    CreateView,
    DeleteView,
    DetailView,
<<<<<<< HEAD
=======
    FormView,
>>>>>>> f897447d
    GenericModelView,
    GenericView,
    UpdateView,
)

<<<<<<< HEAD
from readthedocs.builds.forms import RegexAutomationRuleForm, VersionForm
from readthedocs.builds.models import (
    RegexAutomationRule,
    Version,
    VersionAutomationRule,
)
from readthedocs.core.mixins import ListViewWithForm, LoginRequiredMixin
=======
from readthedocs.builds.forms import VersionForm
from readthedocs.builds.models import Version
from readthedocs.core.mixins import ListViewWithForm, PrivateViewMixin
>>>>>>> f897447d
from readthedocs.core.utils import broadcast, trigger_build
from readthedocs.core.utils.extend import SettingsOverrideObject
from readthedocs.integrations.models import HttpExchange, Integration
from readthedocs.oauth.services import registry
from readthedocs.oauth.tasks import attach_webhook
from readthedocs.oauth.utils import update_webhook
from readthedocs.projects import tasks
from readthedocs.projects.forms import (
    DomainForm,
    EmailHookForm,
    EnvironmentVariableForm,
    IntegrationForm,
    ProjectAdvancedForm,
    ProjectAdvertisingForm,
    ProjectBasicsForm,
    ProjectExtraForm,
    ProjectRelationshipForm,
    RedirectForm,
    TranslationForm,
    UpdateProjectForm,
    UserForm,
    WebHookForm,
)
from readthedocs.projects.models import (
    Domain,
    EmailHook,
    EnvironmentVariable,
    Feature,
    Project,
    ProjectRelationship,
    WebHook,
)
from readthedocs.projects.notifications import EmailConfirmNotification
from readthedocs.projects.utils import Echo
from readthedocs.projects.views.base import ProjectAdminMixin, ProjectSpamMixin
from readthedocs.projects.views.mixins import ProjectImportMixin
from readthedocs.search.models import SearchQuery

from ..tasks import retry_domain_verification

log = logging.getLogger(__name__)


class ProjectDashboard(PrivateViewMixin, ListView):

    """Project dashboard."""

    model = Project
    template_name = 'projects/project_dashboard.html'

    def validate_primary_email(self, user):
        """
        Sends a persistent error notification.

        Checks if the user has a primary email or if the primary email
        is verified or not. Sends a persistent error notification if
        either of the condition is False.
        """
        email_qs = user.emailaddress_set.filter(primary=True)
        email = email_qs.first()
        if not email or not email.verified:
            notification = EmailConfirmNotification(user=user, success=False)
            notification.send()

    def get_queryset(self):
        return Project.objects.dashboard(self.request.user)

    def get(self, request, *args, **kwargs):
        self.validate_primary_email(request.user)
        return super(ProjectDashboard, self).get(self, request, *args, **kwargs)

    def get_context_data(self, **kwargs):
        context = super().get_context_data(**kwargs)

        return context


class ProjectMixin(PrivateViewMixin):

    """Common pieces for model views of Project."""

    model = Project
    lookup_url_kwarg = 'project_slug'
    lookup_field = 'slug'
    context_object_name = 'project'

    def get_queryset(self):
        return self.model.objects.for_admin_user(self.request.user)


class ProjectUpdate(ProjectSpamMixin, ProjectMixin, UpdateView):

    form_class = UpdateProjectForm
    success_message = _('Project settings updated')
    template_name = 'projects/project_edit.html'

    def get_success_url(self):
        return reverse('projects_detail', args=[self.object.slug])


class ProjectAdvancedUpdate(ProjectSpamMixin, ProjectMixin, UpdateView):

    form_class = ProjectAdvancedForm
    success_message = _('Project settings updated')
    template_name = 'projects/project_advanced.html'

    def get_success_url(self):
        return reverse('projects_detail', args=[self.object.slug])


class ProjectDelete(ProjectMixin, DeleteView):

    success_message = _('Project deleted')
    template_name = 'projects/project_delete.html'

    def get_context_data(self, **kwargs):
        context = super().get_context_data(**kwargs)
        context['is_superproject'] = (
            self.object.subprojects.all().exists()
        )
        return context

    def get_success_url(self):
        return reverse('projects_dashboard')


class ProjectVersionMixin(ProjectAdminMixin, PrivateViewMixin):

    model = Version
    context_object_name = 'version'
    form_class = VersionForm
    lookup_url_kwarg = 'version_slug'
    lookup_field = 'slug'

    def get_success_url(self):
        return reverse(
            'project_version_list',
            kwargs={'project_slug': self.get_project().slug},
        )


class ProjectVersionDetail(ProjectVersionMixin, UpdateView):

    template_name = 'projects/project_version_detail.html'

    def get_queryset(self):
        return Version.internal.public(
            user=self.request.user,
            project=self.get_project(),
            only_active=False,
        )

    def get_form(self, data=None, files=None, **kwargs):
        # This overrides the method from `ProjectAdminMixin`,
        # since we don't have a project.
        return self.get_form_class()(data, files, **kwargs)

    def form_valid(self, form):
        version = form.save()
        if form.has_changed():
            if 'active' in form.changed_data and version.active is False:
                log.info('Removing files for version %s', version.slug)
                broadcast(
                    type='app',
                    task=tasks.remove_dirs,
                    args=[version.get_artifact_paths()],
                )
                version.built = False
                version.save()
        return HttpResponseRedirect(self.get_success_url())


class ProjectVersionDeleteHTML(ProjectVersionMixin, GenericModelView):

    http_method_names = ['post']

    def post(self, request, *args, **kwargs):
        version = self.get_object()
        if not version.active:
            version.built = False
            version.save()
            broadcast(
                type='app',
                task=tasks.remove_dirs,
                args=[version.get_artifact_paths()],
            )
        else:
            return HttpResponseBadRequest(
                "Can't delete HTML for an active version.",
            )
        return HttpResponseRedirect(self.get_success_url())


class ImportWizardView(
        ProjectImportMixin, ProjectSpamMixin, PrivateViewMixin,
        SessionWizardView,
):

    """Project import wizard."""

    form_list = [
        ('basics', ProjectBasicsForm),
        ('extra', ProjectExtraForm),
    ]
    condition_dict = {'extra': lambda self: self.is_advanced()}

    def get_form_kwargs(self, step=None):
        """Get args to pass into form instantiation."""
        kwargs = {}
        kwargs['user'] = self.request.user
        if step == 'basics':
            kwargs['show_advanced'] = True
        return kwargs

    def get_template_names(self):
        """Return template names based on step name."""
        return 'projects/import_{}.html'.format(self.steps.current)

    def done(self, form_list, **kwargs):
        """
        Save form data as object instance.

        Don't save form data directly, instead bypass documentation building and
        other side effects for now, by signalling a save without commit. Then,
        finish by added the members to the project and saving.
        """
        form_data = self.get_all_cleaned_data()
        extra_fields = ProjectExtraForm.Meta.fields
        # expect the first form; manually wrap in a list in case it's a
        # View Object, as it is in Python 3.
        basics_form = list(form_list)[0]
        # Save the basics form to create the project instance, then alter
        # attributes directly from other forms
        project = basics_form.save()

        # Remove tags to avoid setting them in raw instead of using ``.add``
        tags = form_data.pop('tags', [])

        for field, value in list(form_data.items()):
            if field in extra_fields:
                setattr(project, field, value)
        project.save()

        self.finish_import_project(self.request, project, tags)

        return HttpResponseRedirect(
            reverse('projects_detail', args=[project.slug]),
        )

    def is_advanced(self):
        """Determine if the user selected the `show advanced` field."""
        data = self.get_cleaned_data_for_step('basics') or {}
        return data.get('advanced', True)


class ImportDemoView(PrivateViewMixin, ProjectImportMixin, View):

    """View to pass request on to import form to import demo project."""

    form_class = ProjectBasicsForm
    request = None
    args = None
    kwargs = None

    def get(self, request, *args, **kwargs):
        """Process link request as a form post to the project import form."""
        self.request = request
        self.args = args
        self.kwargs = kwargs

        data = self.get_form_data()
        project = Project.objects.for_admin_user(
            request.user,
        ).filter(repo=data['repo']).first()
        if project is not None:
            messages.success(
                request,
                _('The demo project is already imported!'),
            )
        else:
            kwargs = self.get_form_kwargs()
            form = self.form_class(data=data, **kwargs)
            if form.is_valid():
                project = form.save()
                project.save()
                self.trigger_initial_build(project, request.user)
                messages.success(
                    request,
                    _('Your demo project is currently being imported'),
                )
            else:
                messages.error(
                    request,
                    _('There was a problem adding the demo project'),
                )
                return HttpResponseRedirect(reverse('projects_dashboard'))
        return HttpResponseRedirect(
            reverse('projects_detail', args=[project.slug]),
        )

    def get_form_data(self):
        """Get form data to post to import form."""
        return {
            'name': '{}-demo'.format(self.request.user.username),
            'repo_type': 'git',
            'repo': 'https://github.com/readthedocs/template.git',
        }

    def get_form_kwargs(self):
        """Form kwargs passed in during instantiation."""
        return {'user': self.request.user}

    def trigger_initial_build(self, project, user):
        """
        Trigger initial build.

        Allow to override the behavior from outside.
        """
        return trigger_build(project)


class ImportView(PrivateViewMixin, TemplateView):

    """
    On GET, show the source an import view, on POST, mock out a wizard.

    If we are accepting POST data, use the fields to seed the initial data in
    :py:class:`ImportWizardView`.  The import templates will redirect the form to
    `/dashboard/import`
    """

    template_name = 'projects/project_import.html'
    wizard_class = ImportWizardView

    def get(self, request, *args, **kwargs):
        """
        Display list of repositories to import.

        Adds a warning to the listing if any of the accounts connected for the
        user are not supported accounts.
        """
        deprecated_accounts = (
            SocialAccount.objects
            .filter(user=self.request.user)
            .exclude(
                provider__in=[
                    service.adapter.provider_id for service in registry
                ],
            )
        )  # yapf: disable
        for account in deprecated_accounts:
            provider_account = account.get_provider_account()
            messages.error(
                request,
                mark_safe((
                    _(
                        'There is a problem with your {service} account, '
                        'try reconnecting your account on your '
                        '<a href="{url}">connected services page</a>.',
                    ).format(
                        service=provider_account.get_brand()['name'],
                        url=reverse('socialaccount_connections'),
                    )
                )),  # yapf: disable
            )
        return super().get(request, *args, **kwargs)

    def post(self, request, *args, **kwargs):
        initial_data = {}
        initial_data['basics'] = {}
        for key in ['name', 'repo', 'repo_type', 'remote_repository']:
            initial_data['basics'][key] = request.POST.get(key)
        initial_data['extra'] = {}
        for key in ['description', 'project_url']:
            initial_data['extra'][key] = request.POST.get(key)
        request.method = 'GET'
        return self.wizard_class.as_view(initial_dict=initial_data)(request)

    def get_context_data(self, **kwargs):
        context = super().get_context_data(**kwargs)
        context['view_csrf_token'] = get_token(self.request)
        context['has_connected_accounts'] = SocialAccount.objects.filter(
            user=self.request.user,
        ).exists()
        return context


class ProjectRelationshipMixin(ProjectAdminMixin, PrivateViewMixin):

    model = ProjectRelationship
    form_class = ProjectRelationshipForm
    lookup_field = 'child__slug'
    lookup_url_kwarg = 'subproject_slug'

    def get_queryset(self):
        self.project = self.get_project()
        return self.model.objects.filter(parent=self.project)

    def get_form(self, data=None, files=None, **kwargs):
        kwargs['user'] = self.request.user
        return super().get_form(data, files, **kwargs)

    def form_valid(self, form):
        broadcast(
            type='app',
            task=tasks.symlink_subproject,
            args=[self.get_project().pk],
        )
        return super().form_valid(form)

    def get_success_url(self):
        return reverse('projects_subprojects', args=[self.get_project().slug])


class ProjectRelationshipList(ProjectRelationshipMixin, ListView):

    def get_context_data(self, **kwargs):
        ctx = super().get_context_data(**kwargs)
        ctx['superproject'] = self.project.superprojects.first()
        return ctx


class ProjectRelationshipCreate(ProjectRelationshipMixin, CreateView):

    pass


class ProjectRelationshipUpdate(ProjectRelationshipMixin, UpdateView):

    pass


class ProjectRelationshipDelete(ProjectRelationshipMixin, DeleteView):

    http_method_names = ['post']


class ProjectUsersMixin(ProjectAdminMixin, PrivateViewMixin):

    form_class = UserForm

    def get_queryset(self):
        project = self.get_project()
        return project.users.all()

    def get_success_url(self):
        return reverse('projects_users', args=[self.get_project().slug])


class ProjectUsersCreateList(ProjectUsersMixin, FormView):

    template_name = 'projects/project_users.html'

    def form_valid(self, form):
        form.save()
        return HttpResponseRedirect(self.get_success_url())

    def get_context_data(self, **kwargs):
        context = super().get_context_data(**kwargs)
        context['users'] = self.get_queryset()
        return context


class ProjectUsersDelete(ProjectUsersMixin, GenericView):

    http_method_names = ['post']

    def post(self, request, *args, **kwargs):
        username = self.request.POST.get('username')
        user = get_object_or_404(
            self.get_queryset(),
            username=username,
        )
        if user == request.user:
            raise Http404

        project = self.get_project()
        project.users.remove(user)

        return HttpResponseRedirect(self.get_success_url())


class ProjecNotificationsMixin(ProjectAdminMixin, PrivateViewMixin):

    def get_success_url(self):
        return reverse(
            'projects_notifications',
            args=[self.get_project().slug],
        )


class ProjectNotications(ProjecNotificationsMixin, TemplateView):

    """Project notification view and form view."""

    template_name = 'projects/project_notifications.html'
    email_form = EmailHookForm
    webhook_form = WebHookForm

    def get_email_form(self):
        project = self.get_project()
        return self.email_form(
            self.request.POST or None,
            project=project,
        )

    def get_webhook_form(self):
        project = self.get_project()
        return self.webhook_form(
            self.request.POST or None,
            project=project,
        )

    def post(self, request, *args, **kwargs):
        if 'email' in request.POST:
            email_form = self.get_email_form()
            if email_form.is_valid():
                email_form.save()
        elif 'url' in request.POST:
            webhook_form = self.get_webhook_form()
            if webhook_form.is_valid():
                webhook_form.save()
        return HttpResponseRedirect(self.get_success_url())

    def get_context_data(self, **kwargs):
        context = super().get_context_data()

        project = self.get_project()
        emails = project.emailhook_notifications.all()
        urls = project.webhook_notifications.all()

        context.update(
            {
                'email_form': self.get_email_form(),
                'webhook_form': self.get_webhook_form(),
                'emails': emails,
                'urls': urls,
            },
        )
        return context


class ProjectNoticationsDelete(ProjecNotificationsMixin, GenericView):

    http_method_names = ['post']

    def post(self, request, *args, **kwargs):
        project = self.get_project()
        try:
            project.emailhook_notifications.get(
                email=request.POST.get('email'),
            ).delete()
        except EmailHook.DoesNotExist:
            try:
                project.webhook_notifications.get(
                    url=request.POST.get('email'),
                ).delete()
            except WebHook.DoesNotExist:
                raise Http404
        return HttpResponseRedirect(self.get_success_url())


class ProjectTranslationsMixin(ProjectAdminMixin, PrivateViewMixin):

    def get_success_url(self):
        return reverse(
            'projects_translations',
            args=[self.get_project().slug],
        )


class ProjectTranslationsListAndCreate(ProjectTranslationsMixin, FormView):

    """Project translations view and form view."""

    form_class = TranslationForm
    template_name = 'projects/project_translations.html'

    def form_valid(self, form):
        form.save()
        return HttpResponseRedirect(self.get_success_url())

    def get_form(self, data=None, files=None, **kwargs):
        kwargs['parent'] = self.get_project()
        kwargs['user'] = self.request.user
        return self.form_class(data, files, **kwargs)

    def get_context_data(self, **kwargs):
        context = super().get_context_data(**kwargs)
        project = self.get_project()
        context['lang_projects'] = project.translations.all()
        return context


class ProjectTranslationsDelete(ProjectTranslationsMixin, GenericView):

    http_method_names = ['post']

    def post(self, request, *args, **kwargs):
        project = self.get_project()
        translation = self.get_translation(kwargs['child_slug'])
        project.translations.remove(translation)
        return HttpResponseRedirect(self.get_success_url())

    def get_translation(self, slug):
        project = self.get_project()
        translation = get_object_or_404(
            project.translations,
            slug=slug,
        )
        return translation


class ProjectRedirectsMixin(ProjectAdminMixin, PrivateViewMixin):

    """Project redirects view and form view."""

    def get_success_url(self):
        return reverse(
            'projects_redirects',
            args=[self.get_project().slug],
        )


class ProjectRedirects(ProjectRedirectsMixin, FormView):

    form_class = RedirectForm
    template_name = 'projects/project_redirects.html'

    def form_valid(self, form):
        form.save()
        return HttpResponseRedirect(self.get_success_url())

    def get_context_data(self, **kwargs):
        context = super().get_context_data(**kwargs)
        project = self.get_project()
        context['redirects'] = project.redirects.all()
        return context


class ProjectRedirectsDelete(ProjectRedirectsMixin, GenericView):

    http_method_names = ['post']

    def post(self, request, *args, **kwargs):
        project = self.get_project()
        redirect = get_object_or_404(
            project.redirects,
            pk=request.POST.get('id_pk'),
        )
        if redirect.project == project:
            redirect.delete()
        else:
            raise Http404
        return HttpResponseRedirect(self.get_success_url())


class DomainMixin(ProjectAdminMixin, PrivateViewMixin):
    model = Domain
    form_class = DomainForm
    lookup_url_kwarg = 'domain_pk'

    def get_success_url(self):
        return reverse('projects_domains', args=[self.get_project().slug])


class DomainList(DomainMixin, ListViewWithForm):

    def get_context_data(self, **kwargs):
        ctx = super().get_context_data(**kwargs)

        # Get the default docs domain
        ctx['default_domain'] = settings.PUBLIC_DOMAIN if settings.USE_SUBDOMAIN else settings.PRODUCTION_DOMAIN  # noqa

        # Retry validation on all domains if applicable
        for domain in ctx['domain_list']:
            retry_domain_verification.delay(domain_pk=domain.pk)

        return ctx


class DomainCreateBase(DomainMixin, CreateView):
    pass


class DomainCreate(SettingsOverrideObject):
    _default_class = DomainCreateBase


class DomainUpdateBase(DomainMixin, UpdateView):
    pass


class DomainUpdate(SettingsOverrideObject):
    _default_class = DomainUpdateBase


class DomainDelete(DomainMixin, DeleteView):

    pass


class IntegrationMixin(ProjectAdminMixin, PrivateViewMixin):

    """Project external service mixin for listing webhook objects."""

    model = Integration
    integration_url_field = 'integration_pk'
    form_class = IntegrationForm

    def get_queryset(self):
        return self.get_integration_queryset()

    def get_object(self):
        return self.get_integration()

    def get_integration_queryset(self):
        self.project = self.get_project()
        return self.model.objects.filter(project=self.project)

    def get_integration(self):
        """Return project integration determined by url kwarg."""
        if self.integration_url_field not in self.kwargs:
            return None
        return get_object_or_404(
            Integration,
            pk=self.kwargs[self.integration_url_field],
            project=self.get_project(),
        )

    def get_success_url(self):
        return reverse('projects_integrations', args=[self.get_project().slug])

    def get_template_names(self):
        if self.template_name:
            return self.template_name
        return 'projects/integration{}.html'.format(self.template_name_suffix)


class IntegrationList(IntegrationMixin, ListView):

    pass


class IntegrationCreate(IntegrationMixin, CreateView):

    def form_valid(self, form):
        self.object = form.save()
        if self.object.has_sync:
            attach_webhook(
                project_pk=self.get_project().pk,
                user_pk=self.request.user.pk,
                integration=self.object
            )
        return HttpResponseRedirect(self.get_success_url())

    def get_success_url(self):
        return reverse(
            'projects_integrations_detail',
            kwargs={
                'project_slug': self.get_project().slug,
                'integration_pk': self.object.id,
            },
        )


class IntegrationDetail(IntegrationMixin, DetailView):

    # Some of the templates can be combined, we'll avoid duplicating templates
    SUFFIX_MAP = {
        Integration.GITHUB_WEBHOOK: 'webhook',
        Integration.GITLAB_WEBHOOK: 'webhook',
        Integration.BITBUCKET_WEBHOOK: 'webhook',
        Integration.API_WEBHOOK: 'generic_webhook',
    }

    def get_template_names(self):
        if self.template_name:
            return self.template_name
        integration_type = self.get_integration().integration_type
        suffix = self.SUFFIX_MAP.get(integration_type, integration_type)
        return (
            'projects/integration_{}{}.html'
            .format(suffix, self.template_name_suffix)
        )


class IntegrationDelete(IntegrationMixin, DeleteView):

    http_method_names = ['post']


class IntegrationExchangeDetail(IntegrationMixin, DetailView):

    model = HttpExchange
    lookup_url_kwarg = 'exchange_pk'
    template_name = 'projects/integration_exchange_detail.html'

    def get_queryset(self):
        return self.model.objects.filter(integrations=self.get_integration())

    def get_object(self):
        return DetailView.get_object(self)


class IntegrationWebhookSync(IntegrationMixin, GenericView):

    """
    Resync a project webhook.

    The signal will add a success/failure message on the request.
    """

    def post(self, request, *args, **kwargs):
        # pylint: disable=unused-argument
        if 'integration_pk' in kwargs:
            integration = self.get_integration()
            update_webhook(self.get_project(), integration, request=request)
        else:
            # This is a brute force form of the webhook sync, if a project has a
            # webhook or a remote repository object, the user should be using
            # the per-integration sync instead.
            attach_webhook(
                project_pk=self.get_project().pk,
                user_pk=request.user.pk,
            )
        return HttpResponseRedirect(self.get_success_url())

    def get_success_url(self):
        return reverse('projects_integrations', args=[self.get_project().slug])


class ProjectAdvertisingUpdate(PrivateViewMixin, UpdateView):

    model = Project
    form_class = ProjectAdvertisingForm
    success_message = _('Project has been opted out from advertisement support')
    template_name = 'projects/project_advertising.html'
    lookup_url_kwarg = 'project_slug'
    lookup_field = 'slug'

    def get_queryset(self):
        return self.model.objects.for_admin_user(self.request.user)

    def get_success_url(self):
        return reverse('projects_advertising', args=[self.object.slug])


class EnvironmentVariableMixin(ProjectAdminMixin, PrivateViewMixin):

    """Environment Variables to be added when building the Project."""

    model = EnvironmentVariable
    form_class = EnvironmentVariableForm
    lookup_url_kwarg = 'environmentvariable_pk'

    def get_success_url(self):
        return reverse(
            'projects_environmentvariables',
            args=[self.get_project().slug],
        )


class EnvironmentVariableList(EnvironmentVariableMixin, ListView):

    pass


class EnvironmentVariableCreate(EnvironmentVariableMixin, CreateView):

    pass


class EnvironmentVariableDetail(EnvironmentVariableMixin, DetailView):

    pass


class EnvironmentVariableDelete(EnvironmentVariableMixin, DeleteView):

    http_method_names = ['post']


<<<<<<< HEAD
class AutomationRuleMixin(ProjectAdminMixin, PrivateViewMixin):

    model = VersionAutomationRule
    lookup_url_kwarg = 'automation_rule_pk'

    def get_success_url(self):
        return reverse(
            'projects_automation_rule_list',
            args=[self.get_project().slug],
        )


class AutomationRuleList(AutomationRuleMixin, ListView):
    pass


class AutomationRuleMove(AutomationRuleMixin, GenericModelView):

    http_method_names = ['post']

    def post(self, request, *args, **kwargs):
        rule = self.get_object()
        steps = int(self.kwargs.get('steps', 0))
        rule.move(steps)
        return HttpResponseRedirect(
            reverse(
                'projects_automation_rule_list',
                args=[self.get_project().slug],
            )
        )


class AutomationRuleDelete(AutomationRuleMixin, DeleteView):

    http_method_names = ['post']


class RegexAutomationRuleMixin(AutomationRuleMixin):

    model = RegexAutomationRule
    form_class = RegexAutomationRuleForm


class RegexAutomationRuleCreate(RegexAutomationRuleMixin, CreateView):
    pass


class RegexAutomationRuleUpdate(RegexAutomationRuleMixin, UpdateView):
    pass


@login_required
def search_analytics_view(request, project_slug):
    """View for search analytics."""
    project = get_object_or_404(
        Project.objects.for_admin_user(request.user),
        slug=project_slug,
    )
=======
class SearchAnalytics(ProjectAdminMixin, PrivateViewMixin, TemplateView):
>>>>>>> f897447d

    template_name = 'projects/projects_search_analytics.html'
    http_method_names = ['get']

    def get(self, request, *args, **kwargs):
        download_data = request.GET.get('download', False)
        if download_data:
            return self._search_analytics_csv_data()
        return super().get(request, *args, **kwargs)

    def get_context_data(self, **kwargs):
        context = super().get_context_data(**kwargs)
        project = self.get_project()

        context['show_analytics'] = project.has_feature(
            Feature.SEARCH_ANALYTICS,
        )
        if not context['show_analytics']:
            return context

        # data for plotting the line-chart
        query_count_of_1_month = SearchQuery.generate_queries_count_of_one_month(
            project.slug,
        )

        queries = []
        qs = SearchQuery.objects.filter(project=project)
        if qs.exists():
            qs = (
                qs.values('query')
                .annotate(count=Count('id'))
                .order_by('-count', 'query')
                .values_list('query', 'count')
            )

            # only show top 100 queries
            queries = qs[:100]

        context.update(
            {
                'queries': queries,
                'query_count_of_1_month': query_count_of_1_month,
            },
        )
        return context

    def _search_analytics_csv_data(self):
        """Generate raw csv data of search queries."""
        project = self.get_project()
        now = timezone.now().date()
        last_3_month = now - timezone.timedelta(days=90)

        data = (
            SearchQuery.objects.filter(
                project=project,
                created__date__gte=last_3_month,
                created__date__lte=now,
            )
            .order_by('-created')
            .values_list('created', 'query')
        )

        file_name = '{project_slug}_from_{start}_to_{end}.csv'.format(
            project_slug=project.slug,
            start=timezone.datetime.strftime(last_3_month, '%Y-%m-%d'),
            end=timezone.datetime.strftime(now, '%Y-%m-%d'),
        )
        # remove any spaces in filename.
        file_name = '-'.join([text for text in file_name.split() if text])

        csv_data = (
            [timezone.datetime.strftime(time, '%Y-%m-%d %H:%M:%S'), query]
            for time, query in data
        )
        pseudo_buffer = Echo()
        writer = csv.writer(pseudo_buffer)
        response = StreamingHttpResponse(
            (writer.writerow(row) for row in csv_data),
            content_type="text/csv",
        )
        response['Content-Disposition'] = f'attachment; filename="{file_name}"'
        return response<|MERGE_RESOLUTION|>--- conflicted
+++ resolved
@@ -27,28 +27,23 @@
     CreateView,
     DeleteView,
     DetailView,
-<<<<<<< HEAD
-=======
     FormView,
->>>>>>> f897447d
     GenericModelView,
     GenericView,
     UpdateView,
 )
 
-<<<<<<< HEAD
 from readthedocs.builds.forms import RegexAutomationRuleForm, VersionForm
 from readthedocs.builds.models import (
     RegexAutomationRule,
     Version,
     VersionAutomationRule,
 )
-from readthedocs.core.mixins import ListViewWithForm, LoginRequiredMixin
-=======
-from readthedocs.builds.forms import VersionForm
-from readthedocs.builds.models import Version
-from readthedocs.core.mixins import ListViewWithForm, PrivateViewMixin
->>>>>>> f897447d
+from readthedocs.core.mixins import (
+    ListViewWithForm,
+    LoginRequiredMixin,
+    PrivateViewMixin,
+)
 from readthedocs.core.utils import broadcast, trigger_build
 from readthedocs.core.utils.extend import SettingsOverrideObject
 from readthedocs.integrations.models import HttpExchange, Integration
@@ -932,7 +927,6 @@
     http_method_names = ['post']
 
 
-<<<<<<< HEAD
 class AutomationRuleMixin(ProjectAdminMixin, PrivateViewMixin):
 
     model = VersionAutomationRule
@@ -991,9 +985,8 @@
         Project.objects.for_admin_user(request.user),
         slug=project_slug,
     )
-=======
+
 class SearchAnalytics(ProjectAdminMixin, PrivateViewMixin, TemplateView):
->>>>>>> f897447d
 
     template_name = 'projects/projects_search_analytics.html'
     http_method_names = ['get']
