--- conflicted
+++ resolved
@@ -1423,11 +1423,8 @@
     SHARE_SPHINX_DOCTREE = 'share_sphinx_doctree'
     DEFAULT_TO_MKDOCS_0_17_3 = 'default_to_mkdocs_0_17_3'
     CLEAN_AFTER_BUILD = 'clean_after_build'
-<<<<<<< HEAD
     ENABLE_EXTERNAL_VERSION_BUILD = 'enable_external_version_build'
-=======
     UPDATE_CONDA_STARTUP = 'update_conda_startup'
->>>>>>> 02338dff
 
     FEATURES = (
         (USE_SPHINX_LATEST, _('Use latest version of Sphinx')),
@@ -1469,13 +1466,12 @@
             _('Clean all files used in the build process'),
         ),
         (
-<<<<<<< HEAD
             ENABLE_EXTERNAL_VERSION_BUILD,
             _('Enable project to build on pull/merge requests'),
-=======
+        ),
+        (
             UPDATE_CONDA_STARTUP,
             _('Upgrade conda before creating the environment'),
->>>>>>> 02338dff
         ),
     )
 
