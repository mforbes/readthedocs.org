--- conflicted
+++ resolved
@@ -20,14 +20,14 @@
     def setUp(self):
         self.project = Project.objects.get(slug='pip')
         self.version = self.project.versions.first()
-    
-    def _manage_imported_files(self, version, path, commit, build):
-        """Helper function for the tests to create and sync ImportedFiles."""
-        _create_imported_files(version, path, commit, build)
-        _sync_imported_files(version, build, set())
 
         self.test_dir = os.path.join(base_dir, 'files')
         self._copy_storage_dir()
+    
+    def _manage_imported_files(self, version, commit, build):
+        """Helper function for the tests to create and sync ImportedFiles."""
+        _create_imported_files(version, commit, build)
+        _sync_imported_files(version, build, set())
 
     def _copy_storage_dir(self):
         self.storage.copy_directory(
@@ -42,35 +42,23 @@
     def test_properly_created(self):
         # Only one file in the directory is HTML
         self.assertEqual(ImportedFile.objects.count(), 0)
-<<<<<<< HEAD
-        _manage_imported_files(self.version, 'commit01', 1)
+        self._manage_imported_files(self.version, 'commit01', 1)
         self.assertEqual(ImportedFile.objects.count(), 1)
-        _manage_imported_files(self.version, 'commit01', 2)
+        self._manage_imported_files(self.version, 'commit01', 2)
         self.assertEqual(ImportedFile.objects.count(), 1)
 
         self.project.cdn_enabled = True
         self.project.save()
 
         # CDN enabled projects => save all files
-        _manage_imported_files(self.version, 'commit01', 3)
-=======
-        self._manage_imported_files(self.version, test_dir, 'commit01', 1)
-        self.assertEqual(ImportedFile.objects.count(), 3)
-        self._manage_imported_files(self.version, test_dir, 'commit01', 2)
->>>>>>> 7be01d84
+        self._manage_imported_files(self.version, 'commit01', 3)
         self.assertEqual(ImportedFile.objects.count(), 3)
 
     def test_update_commit(self):
         self.assertEqual(ImportedFile.objects.count(), 0)
-<<<<<<< HEAD
-        _manage_imported_files(self.version, 'commit01', 1)
+        self._manage_imported_files(self.version, 'commit01', 1)
         self.assertEqual(ImportedFile.objects.first().commit, 'commit01')
-        _manage_imported_files(self.version, 'commit02', 2)
-=======
-        self._manage_imported_files(self.version, test_dir, 'commit01', 1)
-        self.assertEqual(ImportedFile.objects.first().commit, 'commit01')
-        self._manage_imported_files(self.version, test_dir, 'commit02', 2)
->>>>>>> 7be01d84
+        self._manage_imported_files(self.version, 'commit02', 2)
         self.assertEqual(ImportedFile.objects.first().commit, 'commit02')
 
     def test_update_content(self):
@@ -80,25 +68,17 @@
         with open(os.path.join(test_dir, 'test.html'), 'w+') as f:
             f.write('Woo')
 
-<<<<<<< HEAD
         self._copy_storage_dir()
 
-        _manage_imported_files(self.version, 'commit01', 1)
-=======
-        self._manage_imported_files(self.version, test_dir, 'commit01', 1)
->>>>>>> 7be01d84
+        self._manage_imported_files(self.version, 'commit01', 1)
         self.assertEqual(ImportedFile.objects.get(name='test.html').md5, 'c7532f22a052d716f7b2310fb52ad981')
 
         with open(os.path.join(test_dir, 'test.html'), 'w+') as f:
             f.write('Something Else')
 
-<<<<<<< HEAD
         self._copy_storage_dir()
 
-        _manage_imported_files(self.version, 'commit02', 2)
-=======
-        self._manage_imported_files(self.version, test_dir, 'commit02', 2)
->>>>>>> 7be01d84
+        self._manage_imported_files(self.version, 'commit02', 2)
         self.assertNotEqual(ImportedFile.objects.get(name='test.html').md5, 'c7532f22a052d716f7b2310fb52ad981')
 
         self.assertEqual(ImportedFile.objects.count(), 1)